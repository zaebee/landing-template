# Python
__pycache__/
*.pyc
*.pyo
*.pyd
.Python
env/
venv/
.venv/

# MyPy
.mypy_cache/

# Ruff
.ruff_cache/

# Pytest
.pytest_cache/

# Protobuf generated files
generated/
public/ts/generated_proto/
public/js/compiled_ts/

# Node / NPM
node_modules/
npm-debug.log*
yarn-debug.log*
yarn-error.log*
# package-lock.json # Usually committed, but can be ignored if auto-generated and build is deterministic. Recommended to commit.

# OS generated files
.DS_Store
.DS_Store?
._*
.Spotlight-V100
.Trashes
ehthumbs.db
Thumbs.db

# Build output
dist/
build/
<<<<<<< HEAD
=======
public/js/compiled_ts/
>>>>>>> 6065259e
*.egg-info/
*.egg

# IDE / Editor specific
.vscode/
.idea/
*.swp
*.swo<|MERGE_RESOLUTION|>--- conflicted
+++ resolved
@@ -41,10 +41,6 @@
 # Build output
 dist/
 build/
-<<<<<<< HEAD
-=======
-public/js/compiled_ts/
->>>>>>> 6065259e
 *.egg-info/
 *.egg
 
