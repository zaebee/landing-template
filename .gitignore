--- conflicted
+++ resolved
@@ -40,11 +40,6 @@
 # Build output
 dist/
 build/
-<<<<<<< HEAD
-public/js/compiled_ts/
-=======
-public/js/compiled_ts/ # Compiled TypeScript
->>>>>>> 8e6b2613
 *.egg-info/
 *.egg
 
