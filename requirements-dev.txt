ruff
mypy
<<<<<<< HEAD
grpcio
grpcio-tools
protobuf
clang-format
=======
pytest
>>>>>>> 2150f2f6
<|MERGE_RESOLUTION|>--- conflicted
+++ resolved
@@ -1,10 +1,7 @@
 ruff
 mypy
-<<<<<<< HEAD
 grpcio
 grpcio-tools
 protobuf
 clang-format
-=======
-pytest
->>>>>>> 2150f2f6
+pytest