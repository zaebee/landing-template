--- conflicted
+++ resolved
@@ -31,24 +31,6 @@
 
 ### 1. Dynamic Sitemap Generation
 
-<<<<<<< HEAD
-* **Priority**: High
-* **Impact**: High
-* **Effort**: Medium
-* **Concept**: Automatically generate an XML sitemap (`sitemap.xml`) during the build process. This sitemap would list all generated HTML pages (e.g., `index.html`, `index_es.html`, and potentially individual blog post pages if those were ever to become separate HTML files).
-* **Benefits**:
-  * Improves SEO by making it easier for search engines to discover and index all content on the site.
-  * Ensures the sitemap is always up-to-date with the site's structure, especially as new languages or pages are added.
-  * No manual sitemap creation or maintenance required.
-* **Implementation Sketch**:
-  * **Build Script (`build.py`)**:
-    * After all HTML files are generated, the script would collect a list of their filenames.
-    * It would then construct an XML string conforming to the sitemap protocol (e.g., using `xml.etree.ElementTree`).
-    * Each URL in the sitemap would be the absolute URL (requiring a base URL from `config.json` or a new config option).
-    * The script would write the XML string to `sitemap.xml` in the root output directory.
-  * **Configuration (`public/config.json`)**:
-    * Add a `site_base_url` field (e.g., "<https://www.example.com>") to be used for generating absolute URLs in the sitemap.
-=======
 - **Priority**: High
 - **Impact**: High
 - **Effort**: Medium
@@ -65,27 +47,11 @@
     - The script would write the XML string to `sitemap.xml` in the root output directory.
   - **Configuration (`public/config.json`)**:
     - Add a `site_base_url` field (e.g., "<https://www.example.com>") to be used for generating absolute URLs in the sitemap.
->>>>>>> f9a7e5e7
 
 ---
 
 ### 2. Automated Image Optimization
 
-<<<<<<< HEAD
-* **Priority**: High
-* **Impact**: High
-* **Effort**: Medium
-* **Concept**: Integrate an image optimization step into the build process. When images are referenced in data files (e.g., `hero_item.json`, `portfolio_items.json`), the build script would find these images, create optimized versions (e.g., compressed JPEGs, WebP format), and update the references in the generated HTML to point to these optimized images.
-* **Benefits**:
-  * Improves page load speed significantly.
-  * Reduces bandwidth consumption.
-  * Enhances SEO and user experience.
-  * Automates a typically manual optimization task.
-* **Implementation Sketch**:
-  * **Dependencies**: Add a Python image processing library like `Pillow` or `Wand`.
-  * **Configuration (`public/config.json`)**:
-    * Add an `image_optimization` object:
-=======
 - **Priority**: High
 - **Impact**: High
 - **Effort**: Medium
@@ -101,7 +67,6 @@
   - **Configuration (`public/config.json`)**:
 
     - Add an `image_optimization` object:
->>>>>>> f9a7e5e7
 
             ```json
             "image_optimization": {
@@ -112,22 +77,6 @@
             }
             ```
 
-<<<<<<< HEAD
-  * **Build Script (`build.py`)**:
-    * Create a new service, e.g., `ImageOptimizer`.
-    * During data loading or just before HTML generation for blocks containing images (Hero, Portfolio, Testimonials):
-      * Identify image paths from Protobuf messages (e.g., `Image.src`).
-      * If optimization is enabled:
-        * Construct a new path for the optimized image in `image_optimization.output_dir`.
-        * If the optimized image doesn't exist or the source is newer:
-          * Use the chosen library to open the source image, resize (optional, could be another config), convert format (e.g., to WebP), and save it to the output directory with specified quality.
-        * Update the `src` field in the Protobuf message *in memory* to point to the optimized image path.
-    * The HTML generation functions would then use these updated paths.
-  * **File Structure**: Original images might reside in `public/images/` (or specified in data files), and optimized versions would be saved to `public/optimized_images/`. The `.gitignore` should be updated to ignore the `optimized_images` directory.
-  * **Considerations**:
-    * Handling of external image URLs (skip optimization or attempt to download and optimize).
-    * Caching of optimized images to avoid reprocessing unchanged images.
-=======
 - **Build Script (`build.py`)**:
   - Create a new service, e.g., `ImageOptimizer`.
   - During data loading or just before HTML generation for blocks containing images (Hero, Portfolio, Testimonials):
@@ -142,38 +91,11 @@
 - **Considerations**:
   - Handling of external image URLs (skip optimization or attempt to download and optimize).
   - Caching of optimized images to avoid reprocessing unchanged images.
->>>>>>> f9a7e5e7
 
 ---
 
 ### 3. Basic Analytics Integration Snippet
 
-<<<<<<< HEAD
-* **Priority**: High
-* **Impact**: Medium
-* **Effort**: Low
-* **Concept**: Allow users to easily embed a web analytics tracking snippet (e.g., Google Analytics, Plausible, Simple Analytics) into all generated pages. The tracking ID or relevant configuration would be provided in `config.json`.
-* **Benefits**:
-  * Enables site owners to gather visitor data without manually editing HTML templates.
-  * Centralizes analytics configuration.
-  * Can be easily toggled on or off.
-* **Implementation Sketch**:
-  * **Configuration (`public/config.json`)**:
-    * Add an `analytics` object, e.g.:
-
-            ```json
-            "analytics": {
-              "provider": "google_analytics", // or "plausible", "none"
-              "tracking_id": "UA-XXXXX-Y", // for GA
-              "domain": "yourdomain.com" // for Plausible
-            }
-            ```
-
-  * **Build Script (`build.py`)**:
-    * In `assemble_translated_page` (or a similar function that constructs the final HTML), check the `analytics` config.
-    * If a provider is specified and configured, inject the appropriate JavaScript snippet into the `<head>` or near the closing `</body>` tag of each HTML page. The snippet would be a template string with placeholders for `tracking_id` or `domain`.
-  * **HTML Structure**: Ensure the base HTML template (`index.html`) has a clear placeholder or is structured so the script can easily inject the analytics snippet (e.g., before `</head>` or `</body>`).
-=======
 - **Priority**: High
 - **Impact**: Medium
 - **Effort**: Low
@@ -197,28 +119,11 @@
   - In `assemble_translated_page` (or a similar function that constructs the final HTML), check the `analytics` config.
   - If a provider is specified and configured, inject the appropriate JavaScript snippet into the `<head>` or near the closing `</body>` tag of each HTML page. The snippet would be a template string with placeholders for `tracking_id` or `domain`.
 - **HTML Structure**: Ensure the base HTML template (`index.html`) has a clear placeholder or is structured so the script can easily inject the analytics snippet (e.g., before `</head>` or `</body>`).
->>>>>>> f9a7e5e7
 
 ---
 
 ### 4. Versioned Static Assets (CSS/JS)
 
-<<<<<<< HEAD
-* **Priority**: High
-* **Impact**: Medium
-* **Effort**: Low
-* **Concept**: Implement a cache-busting mechanism for static assets like `public/style.css` and any JavaScript files. During the build, append a content hash or build timestamp to asset URLs in the generated HTML (e.g., `style.css?v=abcdef12345`).
-* **Benefits**:
-  * Ensures users always receive the latest version of CSS/JS files after an update, avoiding issues caused by browser caching of stale assets.
-  * Improves site reliability when deploying updates.
-* **Implementation Sketch**:
-  * **Build Script (`build.py`)**:
-    * In `BuildOrchestrator` or `DefaultPageBuilder`:
-      * When linking `public/style.css` (or any other project-specific JS files if they were added):
-        * Calculate a hash (e.g., MD5 or SHA256) of the file's content.
-        * Alternatively, use a build timestamp. A content hash is generally preferred as it only changes when the file content changes.
-        * Append this hash as a query parameter to the asset URL in the generated HTML:
-=======
 - **Priority**: High
 - **Impact**: Medium
 - **Effort**: Low
@@ -237,23 +142,16 @@
         - Calculate a hash (e.g., MD5 or SHA256) of the file's content.
         - Alternatively, use a build timestamp. A content hash is generally preferred as it only changes when the file content changes.
         - Append this hash as a query parameter to the asset URL in the generated HTML:
->>>>>>> f9a7e5e7
 
                     ```html
                     <link rel="stylesheet" href="style.css?v={content_hash}">
                     ```
 
-<<<<<<< HEAD
-      * This logic would typically be in `DefaultPageBuilder.assemble_translated_page()` where the final HTML `<head>` is constructed, or wherever the CSS link is added.
-  * **Configuration (`public/config.json`)**:
-    * Could add a configuration option to enable/disable this or choose the versioning method (hash vs. timestamp), though content hashing is a good default.
-=======
       - This logic would typically be in `DefaultPageBuilder.assemble_translated_page()` where the final HTML `<head>` is constructed, or wherever the CSS link is added.
 
   - **Configuration (`public/config.json`)**:
 
     - Could add a configuration option to enable/disable this or choose the versioning method (hash vs. timestamp), though content hashing is a good default.
->>>>>>> f9a7e5e7
 
             ```json
             "asset_versioning": {
@@ -262,33 +160,12 @@
             }
             ```
 
-<<<<<<< HEAD
-  * **Helper Function**: A utility function `get_asset_version(file_path, method)` could be created to compute the version string.
-=======
 - **Helper Function**: A utility function `get_asset_version(file_path, method)` could be created to compute the version string.
->>>>>>> f9a7e5e7
 
 ---
 
 ### 5. A/B Testing for Hero Section
 
-<<<<<<< HEAD
-* **Priority**: Medium
-* **Impact**: Medium
-* **Effort**: Medium
-* **Concept**: Allow content creators to define multiple versions of the hero section's content (headline, sub-headline, call-to-action text and link). At build time, one of these variations is randomly selected and injected into the generated HTML pages.
-* **Benefits**:
-  * Enables simple A/B testing of different messaging for the hero section to see which might lead to better engagement or conversion (though tracking would need to be implemented separately).
-  * Allows for easy rotation of hero content without manual HTML edits if multiple valid options exist.
-* **Implementation Sketch**:
-  * **Protobuf**: `hero_item.proto` was modified. `HeroItemContent` now defines the structure for a single variation (title, subtitle, CTA, `variation_id`). `HeroItem` now contains a list (`repeated`) of `HeroItemContent` messages and a `default_variation_id`.
-  * **Data**: `data/hero_item.json` was updated to provide a list of hero content variations. Each variation has a unique `variation_id`.
-  * **Build Script**: `build.py`'s `generate_hero_html` function was updated. It now loads the `HeroItem` data (which includes all variations). It then uses the `random.choice()` method to select one `HeroItemContent` variation from the list. The content of this selected variation is used to populate the hero block. A comment indicating the selected `variation_id` is added to the HTML for easier debugging or identification.
-  * **Future Enhancements**:
-    * Could be extended to allow selection based on an environment variable or a build parameter for more deterministic control over which variation is built.
-    * Client-side selection (e.g., via JavaScript) could also be an option for true runtime A/B testing, but this would require more significant changes and potentially a more complex data structure or client-side logic. The current implementation is build-time selection.
-    * Integration with analytics to track performance of each variation.
-=======
 - **Priority**: Medium
 - **Impact**: Medium
 - **Effort**: Medium
@@ -319,24 +196,11 @@
     - Could be extended to allow selection based on an environment variable or a build parameter for more deterministic control over which variation is built.
     - Client-side selection (e.g., via JavaScript) could also be an option for true runtime A/B testing, but this would require more significant changes and potentially a more complex data structure or client-side logic. The current implementation is build-time selection.
     - Integration with analytics to track performance of each variation.
->>>>>>> f9a7e5e7
 
 ---
 
 ### 6. Customizable Social Media Meta Tags
 
-<<<<<<< HEAD
-* **Priority**: Medium
-* **Impact**: Medium
-* **Effort**: Medium
-* **Concept**: Allow customization of Open Graph (Facebook, LinkedIn, etc.) and Twitter Card meta tags for each page, with fallbacks to site-wide defaults. This would initially focus on the main `index_<lang>.html` pages.
-* **Benefits**:
-  * Improves how content appears when shared on social media platforms, potentially increasing engagement.
-  * Provides control over titles, descriptions, and images used in social shares.
-* **Implementation Sketch**:
-  * **Protobuf (`common.proto` or new `meta_tags.proto`)**:
-    * Define a `SocialMetaTags` message:
-=======
 - **Priority**: Medium
 - **Impact**: Medium
 - **Effort**: Medium
@@ -349,7 +213,6 @@
   - **Protobuf (`common.proto` or new `meta_tags.proto`)**:
 
     - Define a `SocialMetaTags` message:
->>>>>>> f9a7e5e7
 
             ```proto
             message SocialMetaTags {
@@ -363,22 +226,6 @@
             }
             ```
 
-<<<<<<< HEAD
-  * **Data (`data/site_meta.json` or similar)**:
-    * A new JSON file to hold site-wide default social meta tags, structured according to `SocialMetaTags`.
-    * Potentially extend `hero_item.json` or other page-specific data files to include an optional `social_meta_tags` field if per-page customization beyond simple title/description is desired for specific blocks that might define a "page". For initial implementation, site-wide defaults applied to each generated index page would be simpler.
-  * **Configuration (`public/config.json`)**:
-    * Reference the new `site_meta.json` data file.
-    * Possibly add a flag to enable/disable this feature.
-  * **Build Script (`build.py`)**:
-    * Load the default social meta tags.
-    * In `assemble_translated_page` (or where the `<head>` is constructed):
-      * Retrieve translated values for title, description from the social meta tags data.
-      * Construct and inject `<meta>` tags for Open Graph (e.g., `og:title`, `og:description`, `og:image`, `og:url`, `og:type`) and Twitter Card (e.g., `twitter:card`, `twitter:title`, `twitter:description`, `twitter:image`).
-      * The `og:url` would be the canonical URL for the page being generated.
-      * `og:type` could be defaulted to "website".
-      * If a page-specific title/description is available (e.g. from Hero block), it could override the default social meta tags for title/description.
-=======
 - **Data (`data/site_meta.json` or similar)**:
   - A new JSON file to hold site-wide default social meta tags, structured according to `SocialMetaTags`.
   - Potentially extend `hero_item.json` or other page-specific data files to include an optional `social_meta_tags` field if per-page customization beyond simple title/description is desired for specific blocks that might define a "page". For initial implementation, site-wide defaults applied to each generated index page would be simpler.
@@ -393,25 +240,11 @@
     - The `og:url` would be the canonical URL for the page being generated.
     - `og:type` could be defaulted to "website".
     - If a page-specific title/description is available (e.g. from Hero block), it could override the default social meta tags for title/description.
->>>>>>> f9a7e5e7
 
 ---
 
 ### 7. Theme Customization via `config.json`
 
-<<<<<<< HEAD
-* **Priority**: Low
-* **Impact**: Low
-* **Effort**: Medium
-* **Concept**: Allow users to select from a predefined set of themes or specify basic color palettes directly within `public/config.json`. The build script would then inject theme-specific CSS variables or class names into the main HTML structure or link to a theme-specific CSS file.
-* **Benefits**:
-  * Enables easy visual customization without needing to directly edit CSS files.
-  * Allows for quick switching between different looks (e.g., "dark mode", "light mode", "brand-aligned theme").
-  * Content creators can focus on content, while basic styling choices are managed centrally.
-* **Implementation Sketch**:
-  * **Configuration (`public/config.json`)**:
-    * Add a `theme` object:
-=======
 - **Priority**: Low
 - **Impact**: Low
 - **Effort**: Medium
@@ -440,7 +273,6 @@
   - **Configuration (`public/config.json`)**:
 
     - Add a `theme` object:
->>>>>>> f9a7e5e7
 
             ```json
             "theme": {
@@ -454,28 +286,6 @@
             }
             ```
 
-<<<<<<< HEAD
-  * **CSS**:
-    * Define CSS variables in `public/style.css` for common elements (e.g., `--primary-color`, `--background-color`, `--text-color`).
-    * Create alternative theme stylesheets (e.g., `public/themes/dark.css`, `public/themes/light.css`) that override these variables or provide entirely different styles.
-  * **Build Script (`build.py`)**:
-    * In `BuildOrchestrator.build_all_languages()` or `DefaultPageBuilder.assemble_translated_page()`:
-      * Read the `theme` configuration from `app_config`.
-      * If `theme.name` points to a predefined theme, inject a `<link>` tag for the corresponding theme CSS file (e.g., `<link rel="stylesheet" href="themes/dark.css">`) into the `<head>`.
-      * Alternatively, if `theme.settings` are provided, generate a `<style>` block in the `<head>` that defines the CSS variables:
-
-                ```html
-                <style>
-                  :root {
-                    --primary-color: #1a73e8;
-                    /* ... other variables ... */
-                  }
-                </style>
-                ```
-
-      * Add a class to the `<body>` tag, e.g., `<body class="theme-dark">`.
-  * **HTML Structure**: Ensure HTML elements use classes or CSS variables that can be targeted by themes.
-=======
 > > > > > > > main
 
 - **CSS**:
@@ -515,7 +325,6 @@
 > > > > > > > main
 
 - **HTML Structure**: Ensure HTML elements use classes or CSS variables that can be targeted by themes.
->>>>>>> f9a7e5e7
 
 ---
 
