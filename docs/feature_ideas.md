--- conflicted
+++ resolved
@@ -8,6 +8,10 @@
 
 The table below offers a quick glance at all proposed features, their intended function, and their strategic assessment.
 
+| Feature                               | Summary                                                                       | Priority | Impact | Effort |
+| :------------------------------------ | :---------------------------------------------------------------------------- | :------- | :----- | :----- |
+| Dynamic Sitemap Generation            | Automatically create `sitemap.xml` for improved SEO discoverability.          | High     | High   | Medium |
+| Automated Image Optimization          | Optimize images (compress, convert format) during build for performance.      | High     | High   | Medium |
 | Feature                               | Summary                                                                       | Priority | Impact | Effort |
 | :------------------------------------ | :---------------------------------------------------------------------------- | :------- | :----- | :----- |
 | Dynamic Sitemap Generation            | Automatically create `sitemap.xml` for improved SEO discoverability.          | High     | High   | Medium |
@@ -16,6 +20,9 @@
 | Versioned Static Assets (CSS/JS)      | Append content hash/timestamp to static asset URLs for cache busting.         | High     | Medium | Low    |
 | A/B Testing for Hero Section          | Randomly select hero content at build time for simple A/B tests.              | Medium   | Medium | Medium |
 | Customizable Social Media Meta Tags   | Define Open Graph/Twitter tags for richer social media sharing.               | Medium   | Medium | Medium |
+| Versioned Static Assets (CSS/JS)      | Append content hash/timestamp to static asset URLs for cache busting.         | High     | Medium | Low    |
+| A/B Testing for Hero Section          | Randomly select hero content at build time for simple A/B tests.              | Medium   | Medium | Medium |
+| Customizable Social Media Meta Tags   | Define Open Graph/Twitter tags for richer social media sharing.               | Medium   | Medium | Medium |
 | Theme Customization via `config.json` | Allow theme selection or basic color palette customization via `config.json`. | Low      | Low    | Medium |
 
 ---
@@ -39,11 +46,7 @@
     - Each URL in the sitemap would be the absolute URL (requiring a base URL from `config.json` or a new config option).
     - The script would write the XML string to `sitemap.xml` in the root output directory.
   - **Configuration (`public/config.json`)**:
-<<<<<<< HEAD
-    - Add a `site_base_url` field (e.g., "https://www.example.com") to be used for generating absolute URLs in the sitemap.
-=======
     - Add a `site_base_url` field (e.g., "<https://www.example.com>") to be used for generating absolute URLs in the sitemap.
->>>>>>> 4220acdd
 
 ---
 
@@ -59,19 +62,6 @@
   - Enhances SEO and user experience.
   - Automates a typically manual optimization task.
 - **Implementation Sketch**:
-<<<<<<< HEAD
-  - **Dependencies**: Add a Python image processing library like `Pillow` or `Wand`.
-  - **Configuration (`public/config.json`)**:
-    - Add an `image_optimization` object:
-      ```json
-      "image_optimization": {
-        "enabled": true,
-        "quality": 85, // For JPEGs
-        "format": "webp", // "original", "webp" - convert to WebP if possible
-        "output_dir": "public/optimized_images/"
-      }
-      ```
-=======
 
   - **Dependencies**: Add a Python image processing library like `Pillow` or `Wand`.
   - **Configuration (`public/config.json`)**:
@@ -87,21 +77,20 @@
             }
             ```
 
->>>>>>> 4220acdd
-  - **Build Script (`build.py`)**:
-    - Create a new service, e.g., `ImageOptimizer`.
-    - During data loading or just before HTML generation for blocks containing images (Hero, Portfolio, Testimonials):
-      - Identify image paths from Protobuf messages (e.g., `Image.src`).
-      - If optimization is enabled:
-        - Construct a new path for the optimized image in `image_optimization.output_dir`.
-        - If the optimized image doesn't exist or the source is newer:
-          - Use the chosen library to open the source image, resize (optional, could be another config), convert format (e.g., to WebP), and save it to the output directory with specified quality.
-        - Update the `src` field in the Protobuf message _in memory_ to point to the optimized image path.
-    - The HTML generation functions would then use these updated paths.
-  - **File Structure**: Original images might reside in `public/images/` (or specified in data files), and optimized versions would be saved to `public/optimized_images/`. The `.gitignore` should be updated to ignore the `optimized_images` directory.
-  - **Considerations**:
-    - Handling of external image URLs (skip optimization or attempt to download and optimize).
-    - Caching of optimized images to avoid reprocessing unchanged images.
+- **Build Script (`build.py`)**:
+  - Create a new service, e.g., `ImageOptimizer`.
+  - During data loading or just before HTML generation for blocks containing images (Hero, Portfolio, Testimonials):
+    - Identify image paths from Protobuf messages (e.g., `Image.src`).
+    - If optimization is enabled:
+      - Construct a new path for the optimized image in `image_optimization.output_dir`.
+      - If the optimized image doesn't exist or the source is newer:
+        - Use the chosen library to open the source image, resize (optional, could be another config), convert format (e.g., to WebP), and save it to the output directory with specified quality.
+      - Update the `src` field in the Protobuf message _in memory_ to point to the optimized image path.
+  - The HTML generation functions would then use these updated paths.
+- **File Structure**: Original images might reside in `public/images/` (or specified in data files), and optimized versions would be saved to `public/optimized_images/`. The `.gitignore` should be updated to ignore the `optimized_images` directory.
+- **Considerations**:
+  - Handling of external image URLs (skip optimization or attempt to download and optimize).
+  - Caching of optimized images to avoid reprocessing unchanged images.
 
 ---
 
@@ -116,35 +105,20 @@
   - Centralizes analytics configuration.
   - Can be easily toggled on or off.
 - **Implementation Sketch**:
-<<<<<<< HEAD
-  - **Configuration (`public/config.json`)**:
-    - Add an `analytics` object, e.g.:
-      ```json
+
+  - **Configuration (`public/config.json`)**: - Add an `analytics` object, e.g.:
+    `json
       "analytics": {
         "provider": "google_analytics", // or "plausible", "none"
         "tracking_id": "UA-XXXXX-Y", // for GA
         "domain": "yourdomain.com" // for Plausible
       }
-      ```
-=======
-
-  - **Configuration (`public/config.json`)**:
-
-    - Add an `analytics` object, e.g.:
-
-            ```json
-            "analytics": {
-              "provider": "google_analytics", // or "plausible", "none"
-              "tracking_id": "UA-XXXXX-Y", // for GA
-              "domain": "yourdomain.com" // for Plausible
-            }
-            ```
-
->>>>>>> 4220acdd
-  - **Build Script (`build.py`)**:
-    - In `assemble_translated_page` (or a similar function that constructs the final HTML), check the `analytics` config.
-    - If a provider is specified and configured, inject the appropriate JavaScript snippet into the `<head>` or near the closing `</body>` tag of each HTML page. The snippet would be a template string with placeholders for `tracking_id` or `domain`.
-  - **HTML Structure**: Ensure the base HTML template (`index.html`) has a clear placeholder or is structured so the script can easily inject the analytics snippet (e.g., before `</head>` or `</body>`).
+      `
+
+- **Build Script (`build.py`)**:
+  - In `assemble_translated_page` (or a similar function that constructs the final HTML), check the `analytics` config.
+  - If a provider is specified and configured, inject the appropriate JavaScript snippet into the `<head>` or near the closing `</body>` tag of each HTML page. The snippet would be a template string with placeholders for `tracking_id` or `domain`.
+- **HTML Structure**: Ensure the base HTML template (`index.html`) has a clear placeholder or is structured so the script can easily inject the analytics snippet (e.g., before `</head>` or `</body>`).
 
 ---
 
@@ -158,26 +132,6 @@
   - Ensures users always receive the latest version of CSS/JS files after an update, avoiding issues caused by browser caching of stale assets.
   - Improves site reliability when deploying updates.
 - **Implementation Sketch**:
-<<<<<<< HEAD
-  - **Build Script (`build.py`)**:
-    - In `BuildOrchestrator` or `DefaultPageBuilder`:
-      - When linking `public/style.css` (or any other project-specific JS files if they were added):
-        - Calculate a hash (e.g., MD5 or SHA256) of the file's content.
-        - Alternatively, use a build timestamp. A content hash is generally preferred as it only changes when the file content changes.
-        - Append this hash as a query parameter to the asset URL in the generated HTML:
-          ```html
-          <link rel="stylesheet" href="style.css?v={content_hash}" />
-          ```
-      - This logic would typically be in `DefaultPageBuilder.assemble_translated_page()` where the final HTML `<head>` is constructed, or wherever the CSS link is added.
-  - **Configuration (`public/config.json`)**:
-    - Could add a configuration option to enable/disable this or choose the versioning method (hash vs. timestamp), though content hashing is a good default.
-    ```json
-    "asset_versioning": {
-      "enabled": true,
-      "method": "content_hash" // "content_hash" or "timestamp"
-    }
-    ```
-=======
 
   - **Build Script (`build.py`)**:
 
@@ -206,8 +160,7 @@
             }
             ```
 
->>>>>>> 4220acdd
-  - **Helper Function**: A utility function `get_asset_version(file_path, method)` could be created to compute the version string.
+- **Helper Function**: A utility function `get_asset_version(file_path, method)` could be created to compute the version string.
 
 ---
 
@@ -228,6 +181,21 @@
     - Could be extended to allow selection based on an environment variable or a build parameter for more deterministic control over which variation is built.
     - Client-side selection (e.g., via JavaScript) could also be an option for true runtime A/B testing, but this would require more significant changes and potentially a more complex data structure or client-side logic. The current implementation is build-time selection.
     - Integration with analytics to track performance of each variation.
+- **Priority**: Medium
+- **Impact**: Medium
+- **Effort**: Medium
+- **Concept**: Allow content creators to define multiple versions of the hero section's content (headline, sub-headline, call-to-action text and link). At build time, one of these variations is randomly selected and injected into the generated HTML pages.
+- **Benefits**:
+  - Enables simple A/B testing of different messaging for the hero section to see which might lead to better engagement or conversion (though tracking would need to be implemented separately).
+  - Allows for easy rotation of hero content without manual HTML edits if multiple valid options exist.
+- **Implementation Sketch**:
+  - **Protobuf**: `hero_item.proto` was modified. `HeroItemContent` now defines the structure for a single variation (title, subtitle, CTA, `variation_id`). `HeroItem` now contains a list (`repeated`) of `HeroItemContent` messages and a `default_variation_id`.
+  - **Data**: `data/hero_item.json` was updated to provide a list of hero content variations. Each variation has a unique `variation_id`.
+  - **Build Script**: `build.py`'s `generate_hero_html` function was updated. It now loads the `HeroItem` data (which includes all variations). It then uses the `random.choice()` method to select one `HeroItemContent` variation from the list. The content of this selected variation is used to populate the hero block. A comment indicating the selected `variation_id` is added to the HTML for easier debugging or identification.
+  - **Future Enhancements**:
+    - Could be extended to allow selection based on an environment variable or a build parameter for more deterministic control over which variation is built.
+    - Client-side selection (e.g., via JavaScript) could also be an option for true runtime A/B testing, but this would require more significant changes and potentially a more complex data structure or client-side logic. The current implementation is build-time selection.
+    - Integration with analytics to track performance of each variation.
 
 ---
 
@@ -241,21 +209,6 @@
   - Improves how content appears when shared on social media platforms, potentially increasing engagement.
   - Provides control over titles, descriptions, and images used in social shares.
 - **Implementation Sketch**:
-<<<<<<< HEAD
-  - **Protobuf (`common.proto` or new `meta_tags.proto`)**:
-    - Define a `SocialMetaTags` message:
-      ```proto
-      message SocialMetaTags {
-        I18nString og_title = 1;
-        I18nString og_description = 2;
-        Image og_image = 3; // Reusing common.Image
-        I18nString twitter_title = 4;
-        I18nString twitter_description = 5;
-        Image twitter_image = 6;
-        string twitter_card_type = 7; // e.g., "summary", "summary_large_image"
-      }
-      ```
-=======
 
   - **Protobuf (`common.proto` or new `meta_tags.proto`)**:
 
@@ -273,21 +226,21 @@
             }
             ```
 
->>>>>>> 4220acdd
-  - **Data (`data/site_meta.json` or similar)**:
-    - A new JSON file to hold site-wide default social meta tags, structured according to `SocialMetaTags`.
-    - Potentially extend `hero_item.json` or other page-specific data files to include an optional `social_meta_tags` field if per-page customization beyond simple title/description is desired for specific blocks that might define a "page". For initial implementation, site-wide defaults applied to each generated index page would be simpler.
-  - **Configuration (`public/config.json`)**:
-    - Reference the new `site_meta.json` data file.
-    - Possibly add a flag to enable/disable this feature.
-  - **Build Script (`build.py`)**:
-    - Load the default social meta tags.
-    - In `assemble_translated_page` (or where the `<head>` is constructed):
-      - Retrieve translated values for title, description from the social meta tags data.
-      - Construct and inject `<meta>` tags for Open Graph (e.g., `og:title`, `og:description`, `og:image`, `og:url`, `og:type`) and Twitter Card (e.g., `twitter:card`, `twitter:title`, `twitter:description`, `twitter:image`).
-      - The `og:url` would be the canonical URL for the page being generated.
-      - `og:type` could be defaulted to "website".
-      - If a page-specific title/description is available (e.g. from Hero block), it could override the default social meta tags for title/description.
+
+- **Data (`data/site_meta.json` or similar)**:
+  - A new JSON file to hold site-wide default social meta tags, structured according to `SocialMetaTags`.
+  - Potentially extend `hero_item.json` or other page-specific data files to include an optional `social_meta_tags` field if per-page customization beyond simple title/description is desired for specific blocks that might define a "page". For initial implementation, site-wide defaults applied to each generated index page would be simpler.
+- **Configuration (`public/config.json`)**:
+  - Reference the new `site_meta.json` data file.
+  - Possibly add a flag to enable/disable this feature.
+- **Build Script (`build.py`)**:
+  - Load the default social meta tags.
+  - In `assemble_translated_page` (or where the `<head>` is constructed):
+    - Retrieve translated values for title, description from the social meta tags data.
+    - Construct and inject `<meta>` tags for Open Graph (e.g., `og:title`, `og:description`, `og:image`, `og:url`, `og:type`) and Twitter Card (e.g., `twitter:card`, `twitter:title`, `twitter:description`, `twitter:image`).
+    - The `og:url` would be the canonical URL for the page being generated.
+    - `og:type` could be defaulted to "website".
+    - If a page-specific title/description is available (e.g. from Hero block), it could override the default social meta tags for title/description.
 
 ---
 
@@ -302,10 +255,10 @@
   - Allows for quick switching between different looks (e.g., "dark mode", "light mode", "brand-aligned theme").
   - Content creators can focus on content, while basic styling choices are managed centrally.
 - **Implementation Sketch**:
-<<<<<<< HEAD
-  - **Configuration (`public/config.json`)**:
-    - Add a `theme` object:
-      ```json
+  <<<<<<< HEAD
+
+  - **Configuration (`public/config.json`)**: - Add a `theme` object:
+    `json
       "theme": {
         "name": "dark", // or "light", "custom"
         "settings": { // Optional, for "custom" theme
@@ -315,8 +268,8 @@
           "text_color": "#e8eaed"
         }
       }
-      ```
-=======
+      `
+    =======
 
   - **Configuration (`public/config.json`)**:
 
@@ -334,46 +287,44 @@
             }
             ```
 
->>>>>>> 4220acdd
-  - **CSS**:
-    - Define CSS variables in `public/style.css` for common elements (e.g., `--primary-color`, `--background-color`, `--text-color`).
-    - Create alternative theme stylesheets (e.g., `public/themes/dark.css`, `public/themes/light.css`) that override these variables or provide entirely different styles.
-  - **Build Script (`build.py`)**:
-<<<<<<< HEAD
-    - In `BuildOrchestrator.build_all_languages()` or `DefaultPageBuilder.assemble_translated_page()`:
-      - Read the `theme` configuration from `app_config`.
-      - If `theme.name` points to a predefined theme, inject a `<link>` tag for the corresponding theme CSS file (e.g., `<link rel="stylesheet" href="themes/dark.css">`) into the `<head>`.
-      - Alternatively, if `theme.settings` are provided, generate a `<style>` block in the `<head>` that defines the CSS variables:
-        ```html
+> > > > > > > main
+
+- **CSS**:
+  - Define CSS variables in `public/style.css` for common elements (e.g., `--primary-color`, `--background-color`, `--text-color`).
+  - Create alternative theme stylesheets (e.g., `public/themes/dark.css`, `public/themes/light.css`) that override these variables or provide entirely different styles.
+
+- **Build Script (`build.py`)**:
+  <<<<<<< HEAD - In `BuildOrchestrator.build_all_languages()` or `DefaultPageBuilder.assemble_translated_page()`: - Read the `theme` configuration from `app_config`. - If `theme.name` points to a predefined theme, inject a `<link>` tag for the corresponding theme CSS file (e.g., `<link rel="stylesheet" href="themes/dark.css">`) into the `<head>`. - Alternatively, if `theme.settings` are provided, generate a `<style>` block in the `<head>` that defines the CSS variables:
+  `html
         <style>
           :root {
             --primary-color: #1a73e8;
             /* ... other variables ... */
           }
         </style>
-        ```
-      - Add a class to the `<body>` tag, e.g., `<body class="theme-dark">`.
-=======
-
-    - In `BuildOrchestrator.build_all_languages()` or `DefaultPageBuilder.assemble_translated_page()`:
-
-      - Read the `theme` configuration from `app_config`.
-      - If `theme.name` points to a predefined theme, inject a `<link>` tag for the corresponding theme CSS file (e.g., `<link rel="stylesheet" href="themes/dark.css">`) into the `<head>`.
-      - Alternatively, if `theme.settings` are provided, generate a `<style>` block in the `<head>` that defines the CSS variables:
-
-                ```html
-                <style>
-                  :root {
-                    --primary-color: #1a73e8;
-                    /* ... other variables ... */
-                  }
-                </style>
-                ```
-
-      - Add a class to the `<body>` tag, e.g., `<body class="theme-dark">`.
-
->>>>>>> 4220acdd
-  - **HTML Structure**: Ensure HTML elements use classes or CSS variables that can be targeted by themes.
+        ` - Add a class to the `<body>` tag, e.g., `<body class="theme-dark">`
+  =======
+
+      - In `BuildOrchestrator.build_all_languages()` or `DefaultPageBuilder.assemble_translated_page()`:
+
+        - Read the `theme` configuration from `app_config`.
+        - If `theme.name` points to a predefined theme, inject a `<link>` tag for the corresponding theme CSS file (e.g., `<link rel="stylesheet" href="themes/dark.css">`) into the `<head>`.
+        - Alternatively, if `theme.settings` are provided, generate a `<style>` block in the `<head>` that defines the CSS variables:
+
+                  ```html
+                  <style>
+                    :root {
+                      --primary-color: #1a73e8;
+                      /* ... other variables ... */
+                    }
+                  </style>
+                  ```
+
+        - Add a class to the `<body>` tag, e.g., `<body class="theme-dark">`.
+
+> > > > > > > main
+
+- **HTML Structure**: Ensure HTML elements use classes or CSS variables that can be targeted by themes.
 
 ---
 
