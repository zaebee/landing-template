--- conflicted
+++ resolved
@@ -113,29 +113,6 @@
 
 ```mermaid
 graph TD
-<<<<<<< HEAD
-    A_CFG[Input: public/config.json] --> ORCHESTRATOR{BuildOrchestrator};
-    A_DATA[Input: data/*.json] --> DATA_LOADER;
-    C_PROTO[Input: proto/*.proto] --> D_PROTOC[Tool: protoc + Plugins];
-    D_PROTOC -- Generates Python --> E_PY_STUBS[Generated: generated/*.py];
-    D_PROTOC -- Generates TypeScript --> E_TS_PROTO_STUBS[Generated: public/ts/generated_proto/*.ts];
-    E_PY_STUBS --> DATA_LOADER[Service: JsonProtoDataLoader];
-
-    TS_SRC[Input: public/ts/**/*.ts] --> TSC_COMPILER[Tool: tsc];
-    E_TS_PROTO_STUBS --> TSC_COMPILER;
-    TSC_COMPILER --> COMPILED_TS_JS[Generated: public/js/compiled_ts/*.js];
-
-    F_BLOCKS[Input: templates/components/*/*.html] --> ORCHESTRATOR;
-    G_LOCALES[Input: public/locales/*.json] --> TRANS_PROVIDER[Service: DefaultTranslationProvider];
-    H_BASE_HTML[Input: templates/base.html Base Template] --> PAGE_BUILDER[Service: DefaultPageBuilder];
-
-    DATA_LOADER -- Protobuf Objects --> DATA_CACHE[Service: InMemoryDataCache];
-    DATA_CACHE -- Cached Data --> ORCHESTRATOR;
-    TRANS_PROVIDER -- Translations --> ORCHESTRATOR;
-    PAGE_BUILDER -- Page Structuring Logic --> ORCHESTRATOR;
-
-    subgraph "BuildOrchestrator Core Logic"
-=======
     A_CFG[Input: public/config.json] --> MAIN_GO{main.go Build Orchestrator};
     A_DATA[Input: data/*.json] --> GO_DATA_HANDLING;
     C_PROTO[Input: proto/*.proto] --> D_PROTOC[Tool: protoc];
@@ -151,7 +128,6 @@
     GO_PAGE_BUILDER -- Page Structuring Logic --> MAIN_GO;
 
     subgraph "main.go - Core Logic"
->>>>>>> c2740e26
         direction LR
         INIT[Load Initial Configs]
         PRELOAD_DATA[Preload Data <br> JSON to Go Structs]
@@ -210,18 +186,7 @@
     style H_BASE_HTML fill:#f9f,stroke:#333,stroke-width:2px
 
     style D_PROTOC fill:#ffc66d,stroke:#333,stroke-width:2px
-<<<<<<< HEAD
-    style TSC_COMPILER fill:#ffc66d,stroke:#333,stroke-width:2px
-    style JS_BUNDLER fill:#ffc66d,stroke:#333,stroke-width:2px
-
-    style E_PY_STUBS fill:#ccf,stroke:#333,stroke-width:2px
-    style E_TS_PROTO_STUBS fill:#ccf,stroke:#333,stroke-width:2px
-    style COMPILED_TS_JS fill:#ccf,stroke:#333,stroke-width:2px
-    style FINAL_MAIN_JS fill:#ccf,stroke:#333,stroke-width:2px
-
-=======
     style E_GO_STUBS fill:#ccf,stroke:#333,stroke-width:2px
->>>>>>> c2740e26
     style I_OUTPUT_HTML fill:#cfc,stroke:#333,stroke-width:2px
     style MAIN_GO fill:#9cf,stroke:#333,stroke-width:4px
 
@@ -247,59 +212,6 @@
 
 ### Explanation of Diagram
 
-<<<<<<< HEAD
-The diagram illustrates the data flow and component interactions within the `build.py` script, which uses a `BuildOrchestrator` to manage the page generation process. This now includes steps for handling TypeScript source files and generating TypeScript from Protobuf definitions.
-
-1. **Inputs (Pink Nodes)**:
-   - **`public/config.json`**: Main configuration file.
-   - **`data/*.json`**: JSON content files.
-   - **`proto/*.proto`**: Protocol Buffer schema definitions (including `sads_attributes.proto`).
-   - **`public/ts/**/\*.ts` (TS_SRC)\*\*: Source TypeScript files for client-side logic (e.g., SADS engine, UI interactions).
-   - **`public/js/modules/*.js` (EXISTING_JS_MODULES)**: Existing JavaScript modules.
-   - **`templates/components/*/*.html`**: HTML templates for components.
-   - **`public/locales/*.json`**: Translation files.
-   - **`templates/base.html` (Base Template)**: Main HTML page structure.
-
-2. **Initial Processing & Tools (Orange Nodes)**:
-   - **`protoc + Plugins` (D_PROTOC)**: The Protocol Buffer compiler and associated plugins (for Python and TypeScript). It processes `.proto` files.
-     - Generates Python stub files: **`generated/*.py` (E_PY_STUBS)**.
-     - Generates TypeScript definition files: **`public/ts/generated_proto/*.ts` (E_TS_PROTO_STUBS)**.
-   - **`tsc` (TSC_COMPILER)**: The TypeScript compiler. It processes all TypeScript files in `public/ts/` (including source files and generated proto TS files).
-     - Generates JavaScript files: **`public/js/compiled_ts/*.js` (COMPILED_TS_JS)**.
-   - **`AssetBundler (Python)` (JS_BUNDLER)**: This is part of `build.py`'s logic (`asset_bundling.py`). It concatenates JavaScript files.
-     - Takes input from `COMPILED_TS_JS` (compiled TypeScript) and `EXISTING_JS_MODULES`.
-     - Produces the final bundled JavaScript: **`public/dist/main.js` (FINAL_MAIN_JS)**.
-     - (It also bundles CSS into `public/dist/main.css`, not detailed in this part of the diagram update but functions similarly).
-
-3. **Core Python Services (Light Cyan Nodes in Diagram, some roles adjusted)**:
-   - **`JsonProtoDataLoader`**: Reads JSON data, validates against Python Protobuf stubs (`E_PY_STUBS`), converts to Python Protobuf objects.
-   - **`InMemoryDataCache`**: Caches loaded Protobuf objects.
-   - **`DefaultTranslationProvider`**: Loads translations.
-   - **`DefaultPageBuilder`**: Manages the overall HTML page structure. It uses the base `templates/base.html` (via its Jinja environment) and assembles the final page with processed component HTML.
-   - **`HtmlBlockGenerators` (e.g., `HeroHtmlGenerator`, `PortfolioHtmlGenerator`)**: A collection of classes, each responsible for generating the specific HTML for a type of content component. They use their own Jinja environment to load and render templates from `templates/components/`, injecting data and translations.
-
-4. **`BuildOrchestrator` (Dark Blue Node)**: The central component in `build.py`.
-   - It initializes and coordinates all services.
-   - **Core Logic (Grey Subgraph)**:
-     - **Load Initial Configs**: Uses `DefaultAppConfigManager` to load `public/config.json` and navigation data.
-     - **Preload Data**: Instructs the `JsonProtoDataLoader` to load all necessary dynamic data, which is then stored in `InMemoryDataCache`.
-     - **Loop Languages**: Iterates through each supported language defined in `config.json`.
-     - **Load Translations**: For the current language, uses `DefaultTranslationProvider` to load the relevant locale file, making translations available.
-     - **Generate Lang Config**: Uses `DefaultAppConfigManager` to create a language-specific version of the configuration (e.g., `public/generated_configs/config_en.json`).
-     - **Assemble Main Content**: For the current language, orchestrates the generation of HTML for all content blocks. (See "Assemble Main Content Per Language" subgraph).
-     - **Assemble Full Page**: Uses `DefaultPageBuilder` to combine the translated header, footer (rendered as part of `base.html`), and the assembled main content into a complete HTML page.
-     - **Write Output HTML**: Saves the generated page to a file (e.g., `index_en.html`).
-
-5. **Assemble Main Content Per Language (Light Grey Subgraph)**: This process is executed by `BuildOrchestrator` for each component specified in `config.json`.
-   - **`HtmlBlockGenerator` Selection**: The orchestrator selects the appropriate `HtmlBlockGenerator` for the current block.
-   - **Get Cached Data**: Retrieves the relevant Protobuf data for this block from `InMemoryDataCache`.
-   - **Generate HTML for Component (`GEN_BLOCK_HTML`)**:
-     - The selected `HtmlBlockGenerator` is invoked.
-     - It uses its Jinja environment to load its specific component template from `templates/components/<component_name>/<component_name>.html` (`LOAD_BLOCK_TPL` effectively happens here).
-     - It renders the template, passing in the cached data and the `translations` object. The Jinja template itself handles the injection of data and translation lookups (e.g., `{{ item.title }}`, `{{ translations.get('my_key') }}`).
-     - The output is fully formed, translated HTML for that block.
-   - The steps `REPLACE_PLACEHOLDER` and `TRANSLATE_BLOCK` (as separate post-processing steps on raw block HTML) are largely subsumed by the Jinja rendering process within the `HtmlBlockGenerator`.
-=======
 The diagram illustrates the data flow and component interactions within the `main.go` script, which serves as the build orchestrator for generating static HTML pages. This process uses Pongo2 for templating and Go's native capabilities for data handling and file system operations.
 
 1. **Inputs (Pink Nodes)**:
@@ -340,7 +252,6 @@
    - **Load Pongo2 Block Template**: Loads the specific Pongo2 template file for the current block (e.g., `templates/components/hero/hero.html`).
    - **Get Cached Go Struct Data for Block**: Retrieves the necessary Go data structures (previously loaded and cached) for the current block.
    - **Render HTML for Block (Pongo2 Execution)**: Executes the Pongo2 template with the retrieved Go data and the current language's translations. Pongo2 processes the template logic (loops, conditionals, variable injections, filter applications) to produce the final HTML for that block.
->>>>>>> c2740e26
 
 6. **Output (Green Node)**:
    - **`index_lang.html`**: The final, fully assembled, and translated static HTML pages for each supported language.
