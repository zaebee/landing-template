# Data Flow and Protobuf Definitions

This document outlines the structure of our data entities defined using Protocol Buffers and how they are utilized within the `build.py` script to generate dynamic HTML content.

## Protobuf Message Definitions

We use Protocol Buffers to define the schema for our dynamic data entities. Common types like `I18nString` (for internationalized strings), `Image`, `CTA` (Call To Action), and `TitledBlock` are defined in `common.proto`.

### `BlogPost` (`blog_post.proto`)

Represents a single blog post item. Loaded as a list from `data/blog_posts.json`.

```proto
message BlogPost {
  string id = 1;                // Unique identifier
  I18nString title = 2;         // Title of the blog post
  I18nString excerpt = 3;       // Short summary of the post
  CTA cta = 4;                  // Call to action (e.g., "Read More")
}
```

### `PortfolioItem` (`portfolio_item.proto`)

Represents a single portfolio item. Loaded as a list from `data/portfolio_items.json`.

```proto
message PortfolioItem {
  string id = 1;                // Unique identifier
  Image image = 2;              // Image for the portfolio item
  TitledBlock details = 3;      // Title and description for the item
}
```

### `HeroItem` (`hero_item.proto`)

Represents the content for the hero section, supporting multiple variations for A/B testing or content rotation. Loaded as a single `HeroItem` message from `data/hero_item.json`.

```proto
message HeroItemContent {
  I18nString title = 1;         // Main headline for this variation
  I18nString subtitle = 2;      // Supporting text for this variation
  CTA cta = 3;                  // Primary call to action for this variation
  string variation_id = 4;      // Unique identifier for this variation
}

message HeroItem {
  repeated HeroItemContent variations = 1; // A list of content variations for the hero section
  string default_variation_id = 2;         // ID of the variation to use if specific selection logic isn't applied
}
```

_Note: The `build.py` script randomly selects one of the `variations` at build time._

### `FeatureItem` (`feature_item.proto`)

Represents a feature list item. Loaded as a list from `data/feature_items.json`.

```proto
message FeatureItem {
  TitledBlock content = 1;      // Title and description of the feature
}
```

### `TestimonialItem` (`testimonial_item.proto`)

Represents a single testimonial. Loaded as a list from `data/testimonial_items.json`.

```proto
message TestimonialItem {
  I18nString text = 1;          // The testimonial quote
  I18nString author = 2;        // Author of the testimonial
  Image author_image = 3;       // Image of the author
}
```

### `ContactFormConfig` (`contact_form_config.proto`)

Defines the configuration for the contact form. Loaded as a single item from `data/contact_form_config.json`.

```proto
message ContactFormConfig {
  string form_action_uri = 1;     // The URI where the form data will be submitted
  string success_message_key = 2; // I18n key for the success message
  string error_message_key = 3;   // I18n key for the error message
}
```

### `NavItem` and `Navigation` (`nav_item.proto`)

Define the structure for navigation links. `Navigation` is loaded as a single item from `data/navigation.json`.

### `SadsAttributeValue`, `SadsStylingSet`, etc. (`sads_attributes.proto`)

Defines the schema for SADS (Semantic Attribute-Driven Styling) attributes, including enums for semantic tokens (like spacing, colors) and messages for structuring styling rules. These definitions are used to generate TypeScript types for the SADS engine and can be used by other tools or systems (e.g., AI, Go/WASM SADS engine) that interact with SADS.

```proto
// Message for a single navigation item.
message NavItem {
  I18nString label = 1;       // Using I18nString for the label
  string href = 2;            // URL or anchor link (e.g., "#features")
  string animation_hint = 3;  // Optional: hint for animation type
}

// Message for the overall navigation structure.
message Navigation {
  repeated NavItem items = 1;
}
```

## Data Flow in `build.py`

The `main.go` script is responsible for generating the static HTML pages (`index.html`, `index_es.html`, etc.) by assembling HTML blocks and populating them with dynamic data and translations, using Pongo2 as the templating engine.

```mermaid
graph TD
    A_CFG[Input: public/config.json] --> MAIN_GO{main.go Build Orchestrator};
    A_DATA[Input: data/*.json] --> GO_DATA_HANDLING;
    C_PROTO[Input: proto/*.proto] --> D_PROTOC[Tool: protoc];
    D_PROTOC -- protoc-gen-go --> E_GO_STUBS[Generated: generated/go/*.pb.go];
    E_GO_STUBS --> GO_DATA_HANDLING[Go Data Handling Logic];
    F_BLOCKS[Input: templates/components/*/*.html <br>Pongo2 Templates] --> MAIN_GO;
    G_LOCALES[Input: public/locales/*.json] --> GO_TRANSLATION_SVC[Go Translation Service];
    H_BASE_HTML[Input: templates/base.html <br>Pongo2 Base Template] --> GO_PAGE_BUILDER[Go Page Assembly Logic];

    GO_DATA_HANDLING -- Go Structs --> GO_DATA_CACHE[Go Data Cache];
    GO_DATA_CACHE -- Cached Data --> MAIN_GO;
    GO_TRANSLATION_SVC -- Translations --> MAIN_GO;
    GO_PAGE_BUILDER -- Page Structuring Logic --> MAIN_GO;

    subgraph "main.go - Core Logic"
        direction LR
        INIT[Load Initial Configs]
        PRELOAD_DATA[Preload Data <br> JSON to Go Structs]
        LOOP_LANG[Loop Supported Languages]
        LOAD_TRANS[Load Translations for Language]
        GEN_LANG_CFG[Generate Language-Specific Config Output]
        ASSEMBLE_MAIN_CONTENT[Assemble Main Content Blocks]
        ASSEMBLE_FULL_PAGE[Assemble Full Page <br> using Pongo2]
        WRITE_PAGE[Write Output HTML File]
    end

    MAIN_GO -- Uses --> INIT;
    MAIN_GO -- Uses --> PRELOAD_DATA;
    MAIN_GO -- Uses --> LOOP_LANG;
    LOOP_LANG -- For each lang --> LOAD_TRANS;
    LOOP_LANG -- For each lang --> GEN_LANG_CFG;
    LOOP_LANG -- For each lang --> ASSEMBLE_MAIN_CONTENT;

    subgraph "Assemble Main Content Blocks Go + Pongo2"
        direction LR
        LOAD_BLOCK_TPL[Load Pongo2 Block Template]
        GET_CACHED_DATA[Get Cached Go Struct Data for Block]
        RENDER_BLOCK_HTML[Render HTML for Block <br> Pongo2 Execution]
    end

    ASSEMBLE_MAIN_CONTENT -- Iterates Blocks --> LOAD_BLOCK_TPL;
    LOAD_BLOCK_TPL --> GET_CACHED_DATA;
    GET_CACHED_DATA --> RENDER_BLOCK_HTML;

    ASSEMBLE_MAIN_CONTENT -- Aggregated HTML Parts --> ASSEMBLE_FULL_PAGE;
    GO_PAGE_BUILDER -- Provides Header/Footer Logic via Pongo2 base --> ASSEMBLE_FULL_PAGE;
    GO_TRANSLATION_SVC -- Provides Translations to Pongo2 Context --> RENDER_BLOCK_HTML;
    GO_TRANSLATION_SVC -- Provides Translations to Pongo2 Context --> ASSEMBLE_FULL_PAGE;
    ASSEMBLE_FULL_PAGE --> WRITE_PAGE;
    WRITE_PAGE --> I_OUTPUT_HTML[Output: index_lang.html];

    GO_BLOCK_GENERATORS[Go Block Generation Logic <br> using Pongo2] --> RENDER_BLOCK_HTML;

    EXISTING_JS_MODULES[Input: public/js/modules/*.js] --> JS_BUNDLER[Tool: AssetBundler Python];
    COMPILED_TS_JS --> JS_BUNDLER;
    JS_BUNDLER --> FINAL_MAIN_JS[Generated: public/dist/main.js];
    FINAL_MAIN_JS --> H_BASE_HTML[main.js is linked in base.html];

    style A_CFG fill:#f9f,stroke:#333,stroke-width:2px
    style A_DATA fill:#f9f,stroke:#333,stroke-width:2px
    style C_PROTO fill:#f9f,stroke:#333,stroke-width:2px
    style TS_SRC fill:#f9f,stroke:#333,stroke-width:2px
    style EXISTING_JS_MODULES fill:#f9f,stroke:#333,stroke-width:2px
    style F_BLOCKS fill:#f9f,stroke:#333,stroke-width:2px
    style G_LOCALES fill:#f9f,stroke:#333,stroke-width:2px
    style H_BASE_HTML fill:#f9f,stroke:#333,stroke-width:2px

    style D_PROTOC fill:#ffc66d,stroke:#333,stroke-width:2px
    style E_GO_STUBS fill:#ccf,stroke:#333,stroke-width:2px
    style I_OUTPUT_HTML fill:#cfc,stroke:#333,stroke-width:2px
    style MAIN_GO fill:#9cf,stroke:#333,stroke-width:4px

    style GO_DATA_HANDLING fill:#cde,stroke:#333,stroke-width:2px
    style GO_DATA_CACHE fill:#cde,stroke:#333,stroke-width:2px
    style GO_TRANSLATION_SVC fill:#cde,stroke:#333,stroke-width:2px
    style GO_PAGE_BUILDER fill:#cde,stroke:#333,stroke-width:2px
    style GO_BLOCK_GENERATORS fill:#cde,stroke:#333,stroke-width:2px

    style INIT fill:#lightgrey,stroke:#333
    style PRELOAD_DATA fill:#lightgrey,stroke:#333
    style LOOP_LANG fill:#lightgrey,stroke:#333
    style LOAD_TRANS fill:#lightgrey,stroke:#333
    style GEN_LANG_CFG fill:#lightgrey,stroke:#333
    style ASSEMBLE_MAIN_CONTENT fill:#lightgrey,stroke:#333
    style ASSEMBLE_FULL_PAGE fill:#lightgrey,stroke:#333
    style WRITE_PAGE fill:#lightgrey,stroke:#333

    style LOAD_BLOCK_TPL fill:#whitesmoke,stroke:#333
    style GET_CACHED_DATA fill:#whitesmoke,stroke:#333
    style RENDER_BLOCK_HTML fill:#whitesmoke,stroke:#333
```

### Explanation of Diagram

The diagram illustrates the data flow and component interactions within the `main.go` script, which serves as the build orchestrator for generating static HTML pages. This process uses Pongo2 for templating and Go's native capabilities for data handling and file system operations.

<<<<<<< HEAD
1.  **Inputs (Pink Nodes)**:
    *   **`public/config.json`**: Main configuration file defining site settings, supported languages, block order, and data file references.
    *   **`data/*.json`**: JSON files containing content for dynamic blocks (e.g., hero text, portfolio items), structured according to Protobuf definitions.
    *   **`proto/*.proto`**: Protocol Buffer files defining the schema for the data in `data/*.json`.
    *   **`templates/components/*/*.html`**: Pongo2 HTML template files for individual content components.
    *   **`public/locales/*.json`**: JSON files holding translations for different languages, typically key-value pairs.
    *   **`templates/base.html`**: The main Pongo2 base template providing the overall page structure (e.g., `<html>`, `<head>`, `<body>`, header, footer placeholders).

2.  **Initial Processing & Tools**:
    *   **`protoc` (Orange Node)**: The Protocol Buffer compiler.
    *   **`protoc-gen-go`**: A `protoc` plugin used to generate Go source files (`.pb.go`) from `.proto` definitions.
    *   **`generated/go/*.pb.go` (Light Blue Node)**: Generated Go files containing struct definitions and (un)marshalling logic for the data types defined in `.proto` files. These are compiled into the `main.go` binary.

3.  **Core Go Services/Logic (Light Cyan Nodes)**:
    *   **`Go Data Handling Logic`**: Represents Go code within `main.go` (or its packages) responsible for:
        *   Reading JSON files from `data/`.
        *   Unmarshalling JSON data into the Go structs generated from `.pb.go` files.
    *   **`Go Data Cache`**: An in-memory cache (e.g., a Go map) within `main.go` to store the loaded and unmarshalled Go struct data, preventing redundant file reads and parsing.
    *   **`Go Translation Service`**: Go logic to load translation strings from `public/locales/*.json` for the current language being processed. It makes these translations available to the Pongo2 templating context.
    *   **`Go Page Assembly Logic`**: Functions or methods in `main.go` that manage the overall HTML page structure using the Pongo2 base template (`templates/base.html`).
    *   **`Go Block Generation Logic`**: Functions or methods in `main.go` responsible for rendering individual component blocks using their respective Pongo2 templates from `templates/components/`.

4.  **`main.go` Build Orchestrator (Dark Blue Node)**: The central Go program that drives the static site generation.
    *   It initializes and coordinates all data loading, translation, and templating operations.
    *   **Core Logic (Grey Subgraph "main.go - Core Logic")**:
        *   **Load Initial Configs**: Reads `public/config.json` to get site-wide settings, language lists, block configurations, etc.
        *   **Preload Data**: Iterates through data configurations, loads relevant JSON files from `data/`, unmarshals them into Go structs (defined in `generated/go/*.pb.go`), and stores them in the `Go Data Cache`.
        *   **Loop Supported Languages**: Iterates through each language specified in `public/config.json`.
        *   **Load Translations for Language**: For the current language, loads the corresponding locale file (e.g., `public/locales/en.json`) using the `Go Translation Service`.
        *   **Generate Language-Specific Config Output**: Creates a language-specific JSON configuration file (e.g., `public/generated_configs/config_en.json`) for client-side use.
        *   **Assemble Main Content Blocks**: For the current language, iterates through the blocks defined in `config.json` and generates HTML for each. (See "Assemble Main Content Blocks (Go + Pongo2)" subgraph).
        *   **Assemble Full Page**: Uses the `Go Page Assembly Logic` (and `templates/base.html`) to combine the header, footer, and the assembled main content blocks into a complete HTML page. Pongo2 handles template inheritance and inclusion.
        *   **Write Output HTML File**: Saves the fully rendered HTML page to the root directory (e.g., `index.html` for the default language, `index_es.html` for Spanish).

5.  **Assemble Main Content Blocks (Go + Pongo2) (Light Grey Subgraph)**: This process is managed by `main.go` for each component.
    *   **Load Pongo2 Block Template**: Loads the specific Pongo2 template file for the current block (e.g., `templates/components/hero/hero.html`).
    *   **Get Cached Go Struct Data for Block**: Retrieves the necessary Go data structures (previously loaded and cached) for the current block.
    *   **Render HTML for Block (Pongo2 Execution)**: Executes the Pongo2 template with the retrieved Go data and the current language's translations. Pongo2 processes the template logic (loops, conditionals, variable injections, filter applications) to produce the final HTML for that block.

6.  **Output (Green Node)**:
    *   **`index_lang.html`**: The final, fully assembled, and translated static HTML pages for each supported language.
=======
1. **Inputs (Pink Nodes)**:
   - **`public/config.json`**: Main configuration file defining site settings, supported languages, block order, and data file references.
   - **`data/*.json`**: JSON files containing content for dynamic blocks (e.g., hero text, portfolio items), structured according to Protobuf definitions.
   - **`proto/*.proto`**: Protocol Buffer files defining the schema for the data in `data/*.json`.
   - **`templates/components/*/*.html`**: Pongo2 HTML template files for individual content components.
   - **`public/locales/*.json`**: JSON files holding translations for different languages, typically key-value pairs.
   - **`templates/base.html`**: The main Pongo2 base template providing the overall page structure (e.g., `<html>`, `<head>`, `<body>`, header, footer placeholders).

2. **Initial Processing & Tools**:
   - **`protoc` (Orange Node)**: The Protocol Buffer compiler.
   - **`protoc-gen-go`**: A `protoc` plugin used to generate Go source files (`.pb.go`) from `.proto` definitions.
   - **`generated/go/*.pb.go` (Light Blue Node)**: Generated Go files containing struct definitions and (un)marshalling logic for the data types defined in `.proto` files. These are compiled into the `main.go` binary.

3. **Core Go Services/Logic (Light Cyan Nodes)**:
   - **`Go Data Handling Logic`**: Represents Go code within `main.go` (or its packages) responsible for:
     - Reading JSON files from `data/`.
     - Unmarshalling JSON data into the Go structs generated from `.pb.go` files.
   - **`Go Data Cache`**: An in-memory cache (e.g., a Go map) within `main.go` to store the loaded and unmarshalled Go struct data, preventing redundant file reads and parsing.
   - **`Go Translation Service`**: Go logic to load translation strings from `public/locales/*.json` for the current language being processed. It makes these translations available to the Pongo2 templating context.
   - **`Go Page Assembly Logic`**: Functions or methods in `main.go` that manage the overall HTML page structure using the Pongo2 base template (`templates/base.html`).
   - **`Go Block Generation Logic`**: Functions or methods in `main.go` responsible for rendering individual component blocks using their respective Pongo2 templates from `templates/components/`.

4. **`main.go` Build Orchestrator (Dark Blue Node)**: The central Go program that drives the static site generation.
   - It initializes and coordinates all data loading, translation, and templating operations.
   - **Core Logic (Grey Subgraph "main.go - Core Logic")**:
     - **Load Initial Configs**: Reads `public/config.json` to get site-wide settings, language lists, block configurations, etc.
     - **Preload Data**: Iterates through data configurations, loads relevant JSON files from `data/`, unmarshals them into Go structs (defined in `generated/go/*.pb.go`), and stores them in the `Go Data Cache`.
     - **Loop Supported Languages**: Iterates through each language specified in `public/config.json`.
     - **Load Translations for Language**: For the current language, loads the corresponding locale file (e.g., `public/locales/en.json`) using the `Go Translation Service`.
     - **Generate Language-Specific Config Output**: Creates a language-specific JSON configuration file (e.g., `public/generated_configs/config_en.json`) for client-side use.
     - **Assemble Main Content Blocks**: For the current language, iterates through the blocks defined in `config.json` and generates HTML for each. (See "Assemble Main Content Blocks (Go + Pongo2)" subgraph).
     - **Assemble Full Page**: Uses the `Go Page Assembly Logic` (and `templates/base.html`) to combine the header, footer, and the assembled main content blocks into a complete HTML page. Pongo2 handles template inheritance and inclusion.
     - **Write Output HTML File**: Saves the fully rendered HTML page to the root directory (e.g., `index.html` for the default language, `index_es.html` for Spanish).

5. **Assemble Main Content Blocks (Go + Pongo2) (Light Grey Subgraph)**: This process is managed by `main.go` for each component.
   - **Load Pongo2 Block Template**: Loads the specific Pongo2 template file for the current block (e.g., `templates/components/hero/hero.html`).
   - **Get Cached Go Struct Data for Block**: Retrieves the necessary Go data structures (previously loaded and cached) for the current block.
   - **Render HTML for Block (Pongo2 Execution)**: Executes the Pongo2 template with the retrieved Go data and the current language's translations. Pongo2 processes the template logic (loops, conditionals, variable injections, filter applications) to produce the final HTML for that block.

6. **Output (Green Node)**:
   - **`index_lang.html`**: The final, fully assembled, and translated static HTML pages for each supported language.
>>>>>>> f1da3553

This Go-centric architecture uses Go's strengths in data processing and compilation alongside the Pongo2 templating engine for flexible HTML generation. The process is driven by JSON configurations and data files, with Protobuf ensuring data schema consistency.<|MERGE_RESOLUTION|>--- conflicted
+++ resolved
@@ -209,49 +209,6 @@
 
 The diagram illustrates the data flow and component interactions within the `main.go` script, which serves as the build orchestrator for generating static HTML pages. This process uses Pongo2 for templating and Go's native capabilities for data handling and file system operations.
 
-<<<<<<< HEAD
-1.  **Inputs (Pink Nodes)**:
-    *   **`public/config.json`**: Main configuration file defining site settings, supported languages, block order, and data file references.
-    *   **`data/*.json`**: JSON files containing content for dynamic blocks (e.g., hero text, portfolio items), structured according to Protobuf definitions.
-    *   **`proto/*.proto`**: Protocol Buffer files defining the schema for the data in `data/*.json`.
-    *   **`templates/components/*/*.html`**: Pongo2 HTML template files for individual content components.
-    *   **`public/locales/*.json`**: JSON files holding translations for different languages, typically key-value pairs.
-    *   **`templates/base.html`**: The main Pongo2 base template providing the overall page structure (e.g., `<html>`, `<head>`, `<body>`, header, footer placeholders).
-
-2.  **Initial Processing & Tools**:
-    *   **`protoc` (Orange Node)**: The Protocol Buffer compiler.
-    *   **`protoc-gen-go`**: A `protoc` plugin used to generate Go source files (`.pb.go`) from `.proto` definitions.
-    *   **`generated/go/*.pb.go` (Light Blue Node)**: Generated Go files containing struct definitions and (un)marshalling logic for the data types defined in `.proto` files. These are compiled into the `main.go` binary.
-
-3.  **Core Go Services/Logic (Light Cyan Nodes)**:
-    *   **`Go Data Handling Logic`**: Represents Go code within `main.go` (or its packages) responsible for:
-        *   Reading JSON files from `data/`.
-        *   Unmarshalling JSON data into the Go structs generated from `.pb.go` files.
-    *   **`Go Data Cache`**: An in-memory cache (e.g., a Go map) within `main.go` to store the loaded and unmarshalled Go struct data, preventing redundant file reads and parsing.
-    *   **`Go Translation Service`**: Go logic to load translation strings from `public/locales/*.json` for the current language being processed. It makes these translations available to the Pongo2 templating context.
-    *   **`Go Page Assembly Logic`**: Functions or methods in `main.go` that manage the overall HTML page structure using the Pongo2 base template (`templates/base.html`).
-    *   **`Go Block Generation Logic`**: Functions or methods in `main.go` responsible for rendering individual component blocks using their respective Pongo2 templates from `templates/components/`.
-
-4.  **`main.go` Build Orchestrator (Dark Blue Node)**: The central Go program that drives the static site generation.
-    *   It initializes and coordinates all data loading, translation, and templating operations.
-    *   **Core Logic (Grey Subgraph "main.go - Core Logic")**:
-        *   **Load Initial Configs**: Reads `public/config.json` to get site-wide settings, language lists, block configurations, etc.
-        *   **Preload Data**: Iterates through data configurations, loads relevant JSON files from `data/`, unmarshals them into Go structs (defined in `generated/go/*.pb.go`), and stores them in the `Go Data Cache`.
-        *   **Loop Supported Languages**: Iterates through each language specified in `public/config.json`.
-        *   **Load Translations for Language**: For the current language, loads the corresponding locale file (e.g., `public/locales/en.json`) using the `Go Translation Service`.
-        *   **Generate Language-Specific Config Output**: Creates a language-specific JSON configuration file (e.g., `public/generated_configs/config_en.json`) for client-side use.
-        *   **Assemble Main Content Blocks**: For the current language, iterates through the blocks defined in `config.json` and generates HTML for each. (See "Assemble Main Content Blocks (Go + Pongo2)" subgraph).
-        *   **Assemble Full Page**: Uses the `Go Page Assembly Logic` (and `templates/base.html`) to combine the header, footer, and the assembled main content blocks into a complete HTML page. Pongo2 handles template inheritance and inclusion.
-        *   **Write Output HTML File**: Saves the fully rendered HTML page to the root directory (e.g., `index.html` for the default language, `index_es.html` for Spanish).
-
-5.  **Assemble Main Content Blocks (Go + Pongo2) (Light Grey Subgraph)**: This process is managed by `main.go` for each component.
-    *   **Load Pongo2 Block Template**: Loads the specific Pongo2 template file for the current block (e.g., `templates/components/hero/hero.html`).
-    *   **Get Cached Go Struct Data for Block**: Retrieves the necessary Go data structures (previously loaded and cached) for the current block.
-    *   **Render HTML for Block (Pongo2 Execution)**: Executes the Pongo2 template with the retrieved Go data and the current language's translations. Pongo2 processes the template logic (loops, conditionals, variable injections, filter applications) to produce the final HTML for that block.
-
-6.  **Output (Green Node)**:
-    *   **`index_lang.html`**: The final, fully assembled, and translated static HTML pages for each supported language.
-=======
 1. **Inputs (Pink Nodes)**:
    - **`public/config.json`**: Main configuration file defining site settings, supported languages, block order, and data file references.
    - **`data/*.json`**: JSON files containing content for dynamic blocks (e.g., hero text, portfolio items), structured according to Protobuf definitions.
@@ -293,6 +250,5 @@
 
 6. **Output (Green Node)**:
    - **`index_lang.html`**: The final, fully assembled, and translated static HTML pages for each supported language.
->>>>>>> f1da3553
 
 This Go-centric architecture uses Go's strengths in data processing and compilation alongside the Pongo2 templating engine for flexible HTML generation. The process is driven by JSON configurations and data files, with Protobuf ensuring data schema consistency.