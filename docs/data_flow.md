# Data Flow and Protobuf Definitions

This document outlines the structure of our data entities defined using Protocol Buffers and how they are utilized within the `build.py` script to generate dynamic HTML content.

## Protobuf Message Definitions

We use Protocol Buffers to define the schema for our dynamic data entities. Common types like `I18nString` (for internationalized strings), `Image`, `CTA` (Call To Action), and `TitledBlock` are defined in `common.proto`.

### `BlogPost` (`blog_post.proto`)

Represents a single blog post item. Loaded as a list from `data/blog_posts.json`.

```proto
message BlogPost {
  string id = 1;                // Unique identifier
  I18nString title = 2;         // Title of the blog post
  I18nString excerpt = 3;       // Short summary of the post
  CTA cta = 4;                  // Call to action (e.g., "Read More")
}
```

### `PortfolioItem` (`portfolio_item.proto`)

Represents a single portfolio item. Loaded as a list from `data/portfolio_items.json`.

```proto
message PortfolioItem {
  string id = 1;                // Unique identifier
  Image image = 2;              // Image for the portfolio item
  TitledBlock details = 3;      // Title and description for the item
}
```

### `HeroItem` (`hero_item.proto`)

Represents the content for the hero section, supporting multiple variations for A/B testing or content rotation. Loaded as a single `HeroItem` message from `data/hero_item.json`.

```proto
message HeroItemContent {
  I18nString title = 1;         // Main headline for this variation
  I18nString subtitle = 2;      // Supporting text for this variation
  CTA cta = 3;                  // Primary call to action for this variation
  string variation_id = 4;      // Unique identifier for this variation
}

message HeroItem {
  repeated HeroItemContent variations = 1; // A list of content variations for the hero section
  string default_variation_id = 2;         // ID of the variation to use if specific selection logic isn't applied
}
```

_Note: The `build.py` script randomly selects one of the `variations` at build time._

### `FeatureItem` (`feature_item.proto`)

Represents a feature list item. Loaded as a list from `data/feature_items.json`.

```proto
message FeatureItem {
  TitledBlock content = 1;      // Title and description of the feature
}
```

### `TestimonialItem` (`testimonial_item.proto`)

Represents a single testimonial. Loaded as a list from `data/testimonial_items.json`.

```proto
message TestimonialItem {
  I18nString text = 1;          // The testimonial quote
  I18nString author = 2;        // Author of the testimonial
  Image author_image = 3;       // Image of the author
}
```

### `ContactFormConfig` (`contact_form_config.proto`)

Defines the configuration for the contact form. Loaded as a single item from `data/contact_form_config.json`.

```proto
message ContactFormConfig {
  string form_action_uri = 1;     // The URI where the form data will be submitted
  string success_message_key = 2; // I18n key for the success message
  string error_message_key = 3;   // I18n key for the error message
}
```

### `NavItem` and `Navigation` (`nav_item.proto`)

Define the structure for navigation links. `Navigation` is loaded as a single item from `data/navigation.json`.

```proto
// Message for a single navigation item.
message NavItem {
  I18nString label = 1;       // Using I18nString for the label
  string href = 2;            // URL or anchor link (e.g., "#features")
  string animation_hint = 3;  // Optional: hint for animation type
}

// Message for the overall navigation structure.
message Navigation {
  repeated NavItem items = 1;
}
```

## Data Flow in `build.py`

The `build.py` script is responsible for generating the static HTML pages (`index.html`, `index_es.html`, etc.) by assembling HTML blocks and populating them with dynamic data and translations.

```mermaid
graph TD
    A_CFG[Input: public/config.json] --> ORCHESTRATOR{BuildOrchestrator};
    A_DATA[Input: data/*.json] --> DATA_LOADER;
    C_PROTO[Input: proto/*.proto] --> D_PROTOC[Tool: protoc];
    D_PROTOC --> E_STUBS[Generated: generated/*.py];
    E_STUBS --> DATA_LOADER[Service: JsonProtoDataLoader];
    F_BLOCKS[Input: templates/components/*/*.html] --> ORCHESTRATOR;
    G_LOCALES[Input: public/locales/*.json] --> TRANS_PROVIDER[Service: DefaultTranslationProvider];
    H_BASE_HTML[Input: templates/base.html Base Template] --> PAGE_BUILDER[Service: DefaultPageBuilder];

    DATA_LOADER -- Protobuf Objects --> DATA_CACHE[Service: InMemoryDataCache];
    DATA_CACHE -- Cached Data --> ORCHESTRATOR;
    TRANS_PROVIDER -- Translations --> ORCHESTRATOR;
    PAGE_BUILDER -- Page Structuring Logic --> ORCHESTRATOR;

    subgraph "BuildOrchestrator Core Logic"
        direction LR
        INIT[Load Initial Configs<br>AppConfigManager]
        PRELOAD[Preload Data<br>DataLoader, DataCache]
        LOOP_LANG[Loop Languages]
        LOAD_TRANS[Load Translations<br>TranslationProvider]
        GEN_LANG_CFG[Generate Lang Config<br>AppConfigManager]
        ASSEMBLE_MAIN[Assemble Main Content]
        ASSEMBLE_PAGE[Assemble Full Page<br>PageBuilder]
        WRITE_PAGE[Write Output HTML]
    end

    ORCHESTRATOR -- Uses --> INIT;
    ORCHESTRATOR -- Uses --> PRELOAD;
    ORCHESTRATOR -- Uses --> LOOP_LANG;
    LOOP_LANG -- For each lang --> LOAD_TRANS;
    LOOP_LANG -- For each lang --> GEN_LANG_CFG;
    LOOP_LANG -- For each lang --> ASSEMBLE_MAIN;

    subgraph "Assemble Main Content Per Language"
        direction LR
        LOAD_BLOCK_TPL[Load Block Template]
        GET_CACHED_DATA[Get Cached Data for Block]
        GEN_BLOCK_HTML[Generate HTML for Block<br>HtmlBlockGenerator]
        REPLACE_PLACEHOLDER[Replace Placeholder in Template]
        TRANSLATE_BLOCK[Translate Block Content<br>TranslationProvider]
    end

    ASSEMBLE_MAIN -- Iterates Blocks --> LOAD_BLOCK_TPL;
    LOAD_BLOCK_TPL --> GET_CACHED_DATA;
    GET_CACHED_DATA --> GEN_BLOCK_HTML;
    GEN_BLOCK_HTML --> REPLACE_PLACEHOLDER;
    REPLACE_PLACEHOLDER --> TRANSLATE_BLOCK;

    ASSEMBLE_MAIN -- Aggregated HTML Parts --> ASSEMBLE_PAGE;
    PAGE_BUILDER -- Provides Header/Footer --> ASSEMBLE_PAGE;
    TRANS_PROVIDER -- Translates Header/Footer --> ASSEMBLE_PAGE;
    ASSEMBLE_PAGE --> WRITE_PAGE;
    WRITE_PAGE --> I_OUTPUT_HTML[Output: index_lang.html];

    HTML_GENERATORS[Services: HtmlBlockGenerators<br>e.g., HeroHtmlGenerator] --> GEN_BLOCK_HTML;

    style A_CFG fill:#f9f,stroke:#333,stroke-width:2px
    style A_DATA fill:#f9f,stroke:#333,stroke-width:2px
    style C_PROTO fill:#f9f,stroke:#333,stroke-width:2px
    style F_BLOCKS fill:#f9f,stroke:#333,stroke-width:2px
    style G_LOCALES fill:#f9f,stroke:#333,stroke-width:2px
    style H_BASE_HTML fill:#f9f,stroke:#333,stroke-width:2px

    style D_PROTOC fill:#ffc66d,stroke:#333,stroke-width:2px
    style E_STUBS fill:#ccf,stroke:#333,stroke-width:2px
    style I_OUTPUT_HTML fill:#cfc,stroke:#333,stroke-width:2px
    style ORCHESTRATOR fill:#9cf,stroke:#333,stroke-width:4px

    style DATA_LOADER fill:#cde,stroke:#333,stroke-width:2px
    style DATA_CACHE fill:#cde,stroke:#333,stroke-width:2px
    style TRANS_PROVIDER fill:#cde,stroke:#333,stroke-width:2px
    style PAGE_BUILDER fill:#cde,stroke:#333,stroke-width:2px
    style HTML_GENERATORS fill:#cde,stroke:#333,stroke-width:2px

    style INIT fill:#lightgrey,stroke:#333
    style PRELOAD fill:#lightgrey,stroke:#333
    style LOOP_LANG fill:#lightgrey,stroke:#333
    style LOAD_TRANS fill:#lightgrey,stroke:#333
    style GEN_LANG_CFG fill:#lightgrey,stroke:#333
    style ASSEMBLE_MAIN fill:#lightgrey,stroke:#333
    style ASSEMBLE_PAGE fill:#lightgrey,stroke:#333
    style WRITE_PAGE fill:#lightgrey,stroke:#333

    style LOAD_BLOCK_TPL fill:#whitesmoke,stroke:#333
    style GET_CACHED_DATA fill:#whitesmoke,stroke:#333
    style GEN_BLOCK_HTML fill:#whitesmoke,stroke:#333
    style REPLACE_PLACEHOLDER fill:#whitesmoke,stroke:#333
    style TRANSLATE_BLOCK fill:#whitesmoke,stroke:#333
```

### Explanation of Diagram

The diagram illustrates the data flow and component interactions within the `build.py` script, which uses a `BuildOrchestrator` to manage the page generation process.

1. **Inputs (Pink Nodes)**:

   - **`public/config.json`**: Main configuration file (site settings, languages, blocks to use).
   - **`data/*.json`**: JSON files containing content for dynamic blocks (e.g., hero text, portfolio items).
   - **`proto/*.proto`**: Protocol Buffer definitions that define the schema for the data in `data/*.json`.
<<<<<<< HEAD
   - **`templates/components/*/*.html`**: HTML template files for individual content components.
   - **`public/locales/*.json`**: JSON files with translations for different languages.
   - **`templates/base.html` (Base Template)**: The main HTML file providing the overall page structure.
=======
   - **`blocks/*.html`**: HTML template files for individual content blocks.
   - **`public/locales/*.json`**: JSON files with translations for different languages.
   - **`index.html` (Base Template)**: The main HTML file providing the overall page structure (header, footer).
>>>>>>> 4220acdd

2. **Initial Processing & Tools**:

   - **`protoc` (Orange Node)**: The Protocol Buffer compiler. It processes `.proto` files.
   - **`generated/*.py` (Light Blue Node)**: Python stub files generated by `protoc`. These classes represent the data structures.

3. **Core Services (Light Cyan Nodes)**:

   - **`JsonProtoDataLoader`**: Reads JSON data from `data/*.json`, validates it against the Protobuf stubs (`generated/*.py`), and converts it into Python Protobuf objects.
   - **`InMemoryDataCache`**: Stores the loaded Protobuf objects in memory to avoid redundant loading.
   - **`DefaultTranslationProvider`**: Loads translations from `public/locales/*.json` and provides functions to translate text and HTML content.
<<<<<<< HEAD
   - **`DefaultPageBuilder`**: Manages the overall HTML page structure. It uses the base `templates/base.html` and assembles the final page with processed component HTML.
   - **`HtmlBlockGenerators` (e.g., `HeroHtmlGenerator`, `PortfolioHtmlGenerator`)**: A collection of classes, each responsible for generating the specific HTML for a type of content component (e.g., rendering portfolio items into HTML using templates from `templates/components/`).
=======
   - **`DefaultPageBuilder`**: Manages the overall HTML page structure. It extracts header/footer from the base `index.html` and assembles the final page with processed blocks.
   - **`HtmlBlockGenerators` (e.g., `HeroHtmlGenerator`, `PortfolioHtmlGenerator`)**: A collection of classes, each responsible for generating the specific HTML for a type of content block (e.g., rendering portfolio items into HTML).
>>>>>>> 4220acdd

4. **`BuildOrchestrator` (Dark Blue Node)**: The central component in `build.py`.

   - It initializes and coordinates all services.
   - **Core Logic (Grey Subgraph)**:
     - **Load Initial Configs**: Uses `DefaultAppConfigManager` to load `public/config.json` and navigation data.
     - **Preload Data**: Instructs the `JsonProtoDataLoader` to load all necessary dynamic data, which is then stored in `InMemoryDataCache`.
     - **Loop Languages**: Iterates through each supported language defined in `config.json`.
     - **Load Translations**: For the current language, uses `DefaultTranslationProvider` to load the relevant locale file.
     - **Generate Lang Config**: Uses `DefaultAppConfigManager` to create a language-specific version of the configuration (e.g., `public/generated_configs/config_en.json`).
     - **Assemble Main Content**: For the current language, orchestrates the generation of HTML for all content blocks. (See "Assemble Main Content Per Language" subgraph).
     - **Assemble Full Page**: Uses `DefaultPageBuilder` to combine the translated header, footer, and the assembled main content into a complete HTML page.
     - **Write Output HTML**: Saves the generated page to a file (e.g., `index_en.html`).

<<<<<<< HEAD
5. **Assemble Main Content Per Language (Light Grey Subgraph)**: This process is executed by `BuildOrchestrator` for each component specified in `config.json`.

   - **Load Component Template**: `HtmlBlockGenerator` loads its specific template from `templates/components/<component_name>/<component_name>.html`.
   - **Get Cached Data**: Retrieves the relevant Protobuf data for this component from `InMemoryDataCache`.
   - **Generate HTML for Component**: Passes the data and translations to the appropriate `HtmlBlockGenerator` to produce the HTML for that specific component.
   - **Translate Component Content**: Jinja templates within components use the `translations` object to directly include translated strings. Further `data-i18n` tags for client-side translation might also be present.
=======
5. **Assemble Main Content Per Language (Light Grey Subgraph)**: This process is executed by `BuildOrchestrator` for each block within each language.

   - **Load Block Template**: Reads the HTML template for the current block from `blocks/`.
   - **Get Cached Data**: Retrieves the relevant Protobuf data for this block from `InMemoryDataCache`.
   - **Generate HTML for Block**: Passes the data and translations to the appropriate `HtmlBlockGenerator` (e.g., `PortfolioHtmlGenerator`) to produce the HTML for that specific block.
   - **Replace Placeholder**: Injects the generated block HTML into the block's template (where placeholders like `{{portfolio_items}}` are defined).
   - **Translate Block Content**: Uses `DefaultTranslationProvider` to translate any `data-i18n` tags within the combined block content.
>>>>>>> 4220acdd

6. **Output (Green Node)**:
   - **`index_lang.html`**: The final, fully assembled, and translated HTML pages for each supported language (e.g., `index.html`, `index_es.html`).

This modular, service-oriented architecture allows for clear separation of concerns: data loading, translation, HTML generation for specific blocks, and overall page assembly are handled by distinct components, orchestrated by `BuildOrchestrator`.
This setup ensures that data handling is strongly typed and structured, improving maintainability and reducing potential errors. The build process is configuration-driven and supports internationalization.<|MERGE_RESOLUTION|>--- conflicted
+++ resolved
@@ -208,15 +208,13 @@
    - **`public/config.json`**: Main configuration file (site settings, languages, blocks to use).
    - **`data/*.json`**: JSON files containing content for dynamic blocks (e.g., hero text, portfolio items).
    - **`proto/*.proto`**: Protocol Buffer definitions that define the schema for the data in `data/*.json`.
-<<<<<<< HEAD
    - **`templates/components/*/*.html`**: HTML template files for individual content components.
    - **`public/locales/*.json`**: JSON files with translations for different languages.
    - **`templates/base.html` (Base Template)**: The main HTML file providing the overall page structure.
-=======
    - **`blocks/*.html`**: HTML template files for individual content blocks.
    - **`public/locales/*.json`**: JSON files with translations for different languages.
    - **`index.html` (Base Template)**: The main HTML file providing the overall page structure (header, footer).
->>>>>>> 4220acdd
+     > > > > > > > main
 
 2. **Initial Processing & Tools**:
 
@@ -228,13 +226,8 @@
    - **`JsonProtoDataLoader`**: Reads JSON data from `data/*.json`, validates it against the Protobuf stubs (`generated/*.py`), and converts it into Python Protobuf objects.
    - **`InMemoryDataCache`**: Stores the loaded Protobuf objects in memory to avoid redundant loading.
    - **`DefaultTranslationProvider`**: Loads translations from `public/locales/*.json` and provides functions to translate text and HTML content.
-<<<<<<< HEAD
    - **`DefaultPageBuilder`**: Manages the overall HTML page structure. It uses the base `templates/base.html` and assembles the final page with processed component HTML.
    - **`HtmlBlockGenerators` (e.g., `HeroHtmlGenerator`, `PortfolioHtmlGenerator`)**: A collection of classes, each responsible for generating the specific HTML for a type of content component (e.g., rendering portfolio items into HTML using templates from `templates/components/`).
-=======
-   - **`DefaultPageBuilder`**: Manages the overall HTML page structure. It extracts header/footer from the base `index.html` and assembles the final page with processed blocks.
-   - **`HtmlBlockGenerators` (e.g., `HeroHtmlGenerator`, `PortfolioHtmlGenerator`)**: A collection of classes, each responsible for generating the specific HTML for a type of content block (e.g., rendering portfolio items into HTML).
->>>>>>> 4220acdd
 
 4. **`BuildOrchestrator` (Dark Blue Node)**: The central component in `build.py`.
 
@@ -249,25 +242,40 @@
      - **Assemble Full Page**: Uses `DefaultPageBuilder` to combine the translated header, footer, and the assembled main content into a complete HTML page.
      - **Write Output HTML**: Saves the generated page to a file (e.g., `index_en.html`).
 
-<<<<<<< HEAD
 5. **Assemble Main Content Per Language (Light Grey Subgraph)**: This process is executed by `BuildOrchestrator` for each component specified in `config.json`.
 
    - **Load Component Template**: `HtmlBlockGenerator` loads its specific template from `templates/components/<component_name>/<component_name>.html`.
    - **Get Cached Data**: Retrieves the relevant Protobuf data for this component from `InMemoryDataCache`.
    - **Generate HTML for Component**: Passes the data and translations to the appropriate `HtmlBlockGenerator` to produce the HTML for that specific component.
-   - **Translate Component Content**: Jinja templates within components use the `translations` object to directly include translated strings. Further `data-i18n` tags for client-side translation might also be present.
-=======
-5. **Assemble Main Content Per Language (Light Grey Subgraph)**: This process is executed by `BuildOrchestrator` for each block within each language.
+
+   - # **Translate Component Content**: Jinja templates within components use the `translations` object to directly include translated strings. Further `data-i18n` tags for client-side translation might also be present
+
+   - **`DefaultPageBuilder`**: Manages the overall HTML page structure. It extracts header/footer from the base `index.html` and assembles the final page with processed blocks.
+   - **`HtmlBlockGenerators` (e.g., `HeroHtmlGenerator`, `PortfolioHtmlGenerator`)**: A collection of classes, each responsible for generating the specific HTML for a type of content block (e.g., rendering portfolio items into HTML).
+
+6. **`BuildOrchestrator` (Dark Blue Node)**: The central component in `build.py`.
+
+   - It initializes and coordinates all services.
+   - **Core Logic (Grey Subgraph)**:
+     - **Load Initial Configs**: Uses `DefaultAppConfigManager` to load `public/config.json` and navigation data.
+     - **Preload Data**: Instructs the `JsonProtoDataLoader` to load all necessary dynamic data, which is then stored in `InMemoryDataCache`.
+     - **Loop Languages**: Iterates through each supported language defined in `config.json`.
+     - **Load Translations**: For the current language, uses `DefaultTranslationProvider` to load the relevant locale file.
+     - **Generate Lang Config**: Uses `DefaultAppConfigManager` to create a language-specific version of the configuration (e.g., `public/generated_configs/config_en.json`).
+     - **Assemble Main Content**: For the current language, orchestrates the generation of HTML for all content blocks. (See "Assemble Main Content Per Language" subgraph).
+     - **Assemble Full Page**: Uses `DefaultPageBuilder` to combine the translated header, footer, and the assembled main content into a complete HTML page.
+     - **Write Output HTML**: Saves the generated page to a file (e.g., `index_en.html`).
+
+7. **Assemble Main Content Per Language (Light Grey Subgraph)**: This process is executed by `BuildOrchestrator` for each block within each language.
 
    - **Load Block Template**: Reads the HTML template for the current block from `blocks/`.
    - **Get Cached Data**: Retrieves the relevant Protobuf data for this block from `InMemoryDataCache`.
    - **Generate HTML for Block**: Passes the data and translations to the appropriate `HtmlBlockGenerator` (e.g., `PortfolioHtmlGenerator`) to produce the HTML for that specific block.
    - **Replace Placeholder**: Injects the generated block HTML into the block's template (where placeholders like `{{portfolio_items}}` are defined).
    - **Translate Block Content**: Uses `DefaultTranslationProvider` to translate any `data-i18n` tags within the combined block content.
->>>>>>> 4220acdd
 
 6. **Output (Green Node)**:
-   - **`index_lang.html`**: The final, fully assembled, and translated HTML pages for each supported language (e.g., `index.html`, `index_es.html`).
+    * **`index_lang.html`**: The final, fully assembled, and translated HTML pages for each supported language (e.g., `index.html`, `index_es.html`).
 
 This modular, service-oriented architecture allows for clear separation of concerns: data loading, translation, HTML generation for specific blocks, and overall page assembly are handled by distinct components, orchestrated by `BuildOrchestrator`.
 This setup ensures that data handling is strongly typed and structured, improving maintainability and reducing potential errors. The build process is configuration-driven and supports internationalization.