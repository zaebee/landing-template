# Exploring Go/WebAssembly for SADS Engine Enhancements

This document outlines a conceptual exploration into using Go compiled to WebAssembly (WASM) to potentially enhance or rewrite parts of the Semantic Attribute-Driven Styling (SADS) engine. The SADS engine source is currently implemented in TypeScript (`public/ts/sads-style-engine.ts`) and compiled to JavaScript.

## 1. Introduction & Concept

The core idea is to leverage Go's performance characteristics and static typing for computationally intensive or complex logic within the SADS (Semantic Attribute-Driven Styling) engine. The SADS engine itself is currently experimental, and this exploration looks at using Go compiled to WebAssembly (WASM) for parts of its rule-based logic. Go code would be compiled into a WASM module, which can then be loaded and called by the main JavaScript application running in the browser. This could lead to a hybrid SADS engine where JavaScript handles DOM interaction and overall orchestration, while Go/WASM modules tackle specific processing tasks.

It's important to note, as stated in `docs/styling_approach.md`, that the "AI" in "SADS AI experimental" (a term sometimes used to describe the overall SADS project ambition) is currently an aspirational term. The existing SADS engine, and thus the parts being considered for Go/WASM porting in this document, are rule-based. This WASM exploration focuses on performance and architectural enhancements for this rule-based system.

## 2. Rationale

Using Go/WASM for parts of SADS could offer several benefits:

- **Performance:** Go is a compiled language, and WASM executes at near-native speeds. For a SADS engine that might parse many attributes, perform complex theme lookups, or evaluate intricate responsive rules across a large DOM, Go/WASM could offer significant performance improvements over pure JavaScript.
- **Static Typing:** Go's static type system can help catch errors at compile time, potentially leading to more robust and maintainable code for the core styling logic.
- **Concurrency (Advanced):** While likely an over-optimization for the current SADS implementation, Go's built-in support for concurrency (goroutines and channels) could be an advantage if SADS were to evolve to handle very complex, parallelizable styling calculations or real-time updates.
- **Code Reusability/Portability:** Go code is portable. If SADS logic were also needed server-side (e.g., for pre-rendering SADS styles), having parts in Go might facilitate this.

## 3. Candidate SADS Logic in SADS Engine for Go/WASM

The existing SADS engine (source: `public/ts/sads-style-engine.ts`) contains several pieces of logic that could be candidates for a rewrite in Go:

- **Attribute Parsing & Collection:** The logic that iterates through DOM element datasets to find and collect all `data-sads-*` attributes.
- **Theme Value Resolution (`_mapSemanticValueToActual` function):** This is a strong candidate. It involves:
  - Looking up semantic tokens (e.g., `surface`, `m`, `text-primary`) in the theme object.
  - Handling dark mode variations (e.g., `surface-dark`).
  - Processing custom values (e.g., `custom:10px`).
  - Mapping SADS property keys to CSS property names (e.g., `bgColor` to `background-color` in `_mapSadsPropertyToCss`).
- **CSS Rule String Generation:** The construction of the final CSS rule strings for each element.
- **Responsive Rule Processing (`_parseResponsiveRules` function):** This involves parsing JSON-like strings, looking up breakpoint definitions, and applying nested styling logic.

## 4. High-Level Architecture

A hybrid SADS engine using Go/WASM might look like this:

1.  **JavaScript Orchestrator (e.g., modified `sads-style-engine.js` or a new layer):**
    - Still responsible for initially finding all elements with `data-sads-component`.
    - For each SADS component and its SADS-attributed children:
      - Collects all `data-sads-*` attributes (perhaps as a simple key-value map or JSON string).
      - Retrieves the current SADS theme (e.g., as a JSON string).
      - Optionally, gathers viewport context (e.g., current browser width for responsive styling) and passes it as JSON.
      - Calls one or more exported functions from the Go/WASM module. For example:

        ```javascript
        // Assume sadsWasmModule is loaded and exposes processElementSads
        const sadsData = {
          attributes: {
            /*...element.dataset...*/
          },
          viewport: { width: window.innerWidth },
        };
        const themeJson = JSON.stringify(currentSadsTheme); // currentSadsTheme from sads-default-theme.js

        // Call the WASM function
        const cssRulesString = sadsWasmModule.processElementSads(
          JSON.stringify(sadsData),
          themeJson
        );
        ```

      - Takes the CSS rule string(s) returned by the WASM module.
      - Injects these CSS rules into the dynamic stylesheet (`<style id="sads-dynamic-styles">`) in the document head. This part would remain in JavaScript due to WASM's limited direct DOM access.

2.  **Go/WASM Module (`sads_processor.go` compiled to `sads.wasm`):**
    - Loaded by JavaScript.
    - Exposes functions to JavaScript (e.g., `processElementSads`).
    - These functions would take input from JavaScript (e.g., element attributes JSON, theme JSON, viewport context JSON).
    - Perform the core SADS logic (parsing attributes, resolving theme values, applying responsive logic, generating CSS rule strings) internally in Go.
    - Return the resulting CSS strings (or an intermediate structured representation) back to JavaScript.

### Example Go/WASM Structure (Conceptual Pseudo-code)

```go
// sads_processor.go
package main

import (
	"encoding/json" // For handling JSON data from/to JavaScript
	"fmt"           // For string formatting (generating CSS)
	"syscall/js"    // Core package for JavaScript interop
	// Potentially other Go packages for string manipulation, data structures, etc.
)

// Define Go structs to model the SADS theme, attributes, viewport context, etc.
// These would be used after deserializing JSON input from JavaScript.
// type SadsTheme struct { ... }
// type SadsElementData struct { Attributes map[string]string; Viewport map[string]int }

// processElementSads is a Go function exposed to JavaScript via WASM.
// It takes element data and theme data (as JSON strings) and returns generated CSS (as a string).
func processElementSads(this js.Value, args []js.Value) interface{} {
	if len(args) < 2 { // Expecting sadsDataJson and themeJson
		// In a real scenario, might return an error object or specific error string
		return js.ValueOf("Error: processElementSads expects at least 2 arguments: sadsDataJson and themeJson.")
	}

	sadsDataJson := args[0].String()
	themeJson := args[1].String()
	// Optional: viewportContextJson := args[2].String()

	// --- Step 1: Deserialize JSON inputs into Go structs ---
	// var sadsData SadsElementData
	// if err := json.Unmarshal([]byte(sadsDataJson), &sadsData); err != nil { ... handle error ... }
	// var theme SadsTheme
	// if err := json.Unmarshal([]byte(themeJson), &theme); err != nil { ... handle error ... }

	// --- Step 2: Implement Core SADS Logic in Go ---
	// This is where the SADS engine's core processing would be re-implemented.
	// - Iterate through sadsData.Attributes.
	// - For each attribute (e.g., "data-sads-bg-color: surface"):
	//     - Map the SADS key (e.g., "bgColor") to its CSS property name ("background-color").
	//       (This would replicate _mapSadsPropertyToCss from the JS engine).
	//     - Resolve the semantic value (e.g., "surface") against the deserialized 'theme' object,
	//       considering dark mode if that state is passed or part of the theme structure.
	//       (This would replicate _mapSemanticValueToActual from the JS engine).
	//     - Consider responsive rules if viewportContextJson was passed and parsed.
	// - Accumulate all resolved CSS property-value pairs.

	// --- Step 3: Construct CSS Rule String(s) ---
	// Example:
	// finalCssProperties := "background-color: #resolvedColor; padding: resolvedPadding;" // Simplified
	// Assume a unique class name is generated/passed by JS for targeting this element.
	// For this example, let's say the class name is passed within sadsDataJson or is a fixed example.
	// uniqueClassName := "sads-wasm-element-" + generateUniqueID()
	// cssRule := fmt.Sprintf(".%s { %s }", uniqueClassName, finalCssProperties)

    // Placeholder for actual, complex CSS generation logic
    cssRule := "/* Go/WASM generated CSS would be here */"
    // For a real implementation, this string would be built based on the processed SADS attributes.
    // For example:
    // cssRule = fmt.Sprintf("background-color: %s; color: %s;", resolvedBgColor, resolvedTextColor)


	// Return the generated CSS string to JavaScript
	return js.ValueOf(cssRule)
}

// main function to set up WASM module and expose Go functions to JavaScript.
func main() {
	c := make(chan struct{}, 0) // Channel to keep the Go program running

	// Expose the processElementSads function to JavaScript under `window.sadsWasm.processElementSads`
	js.Global().Set("sadsWasm", js.ValueOf(map[string]interface{}{
		"processElementSads": js.FuncOf(processElementSads),
		// Other SADS utility functions could be exposed here too.
	}))

	<-c // Wait indefinitely, keeping the WASM module alive and responsive to JS calls.
}
```

## 5. Key Challenges & Considerations

- **DOM Interaction:** WASM cannot directly and efficiently manipulate the DOM. All DOM reads (if needed beyond initial attribute collection) and writes (injecting styles) must go through JavaScript calls (JS interop). This can introduce overhead. The strategy of JS collecting data, WASM processing it, and JS applying results is generally preferred.
- **Data Serialization/Deserialization:** Passing data (especially complex objects like the theme or attribute maps) between JavaScript and Go/WASM often involves serialization to JSON and deserialization back. This has a performance cost. For very frequent, small calls, this overhead might outweigh WASM's raw execution speed benefits.
- **Bundle Size:** The compiled WASM binary (`.wasm` file) and the necessary JavaScript glue code (`wasm_exec.js` for Go) will add to the application's total download size. This needs to be weighed against potential performance gains.
- **Build Process Complexity:** Integrating Go compilation and WASM generation into the existing (or a new) frontend build process adds complexity. (See Section 8.1 for how the PoC currently handles this).
- **Debugging:** Debugging Go code running as WASM in the browser can be more challenging than debugging JavaScript, though browser devtools are continually improving WASM support.
- **Maturity of Ecosystem:** While Go's WASM support is good, the ecosystem for frontend-focused Go/WASM development (especially direct DOM manipulation libraries) is less mature than JavaScript's.

This exploration represents a significant R&D effort but could lead to a highly performant and robust SADS engine. While the current focus is on the rule-based SADS engine, these Go/WASM enhancements could also serve as a foundational component for potential future AI-driven SADS capabilities (such as those brainstormed in `docs/feature_ideas.md`).

## 6. Initial Proof-of-Concept (PoC) Target

For an initial Proof-of-Concept, the goal is to select a small yet representative piece of logic from the existing `sads-style-engine.js` to rewrite in Go and compile to WASM.

**Chosen Functionality for PoC: Resolving a Single SADS Color Token**

This functionality is primarily handled within the `_mapSemanticValueToActual` method in the current JavaScript SADS engine, specifically when dealing with color properties.

**Inputs to the Go/WASM function:**

- `sadsColorToken`: A string representing the semantic color name (e.g., `"surface"`, `"text-primary"`, `"text-accent"`).
- `colorsThemeJson`: A JSON string representing the `colors` object from the SADS theme (e.g., `{"surface": "#FFFFFF", "surface-dark": "#2a2a2a", ...}`).
- `isDarkMode`: A boolean indicating if dark mode is currently active.

**Output from the Go/WASM function:**

- A string representing the resolved CSS color value (e.g., `"#FFFFFF"`, `"#2a2a2a"`). If the token cannot be resolved, it might return the original token or an empty string.

**Why this is a good PoC target:**

- **Core SADS Logic:** Color resolution, including dark mode adaptation, is a fundamental part of the SADS theming system.
- **Data Handling:** It involves passing structured data (the colors theme map as JSON) from JavaScript to Go and simple data (boolean, strings).
- **Conditional Logic:** The Go implementation will need to handle the dark mode logic (checking for and preferring `token-dark` if `isDarkMode` is true).
- **Manageable Complexity:** The logic is self-contained enough for an initial PoC while still being a meaningful part of the engine.
- **Clear Verification:** The output (a color string) is easy to test and verify against the expected output from the JavaScript version.
- **Foundation for Expansion:** Successfully implementing this PoC provides a solid base for porting more complex value resolution logic (like spacing, font sizes) or even entire attribute-to-CSS-property mapping.

## 7. Go Implementation Design for PoC Function: `ResolveSadsColorToken`

This section details the design for the Go function that will implement the "Resolving a Single SADS Color Token" PoC. The SADS attribute and theme token definitions could align with those defined in `proto/sads_attributes.proto` for consistency across JS and potential Go implementations.

**Go Function Name (Exported to JS):** `resolveColor` (within a `sadsPocWasm` global object)

**File:** `sads_poc_module.go` (example name)

**1. Go Function Signature (Internal Go name: `ResolveSadsColorToken`):**
The Go function itself will be wrapped by `js.FuncOf` for export.

```go
// ResolveSadsColorToken resolves a SADS semantic color token against a theme's color map,
// considering dark mode.
//
// Inputs from JavaScript (via syscall/js.FuncOf wrapper args):
// args[0] (js.Value): sadsColorToken (string) - e.g., "surface", "text-primary"
// args[1] (js.Value): colorsThemeJson (string) - JSON string of the theme's 'colors' object.
// args[2] (js.Value): isDarkMode (bool) - True if dark mode is active.
//
// Returns (interface{} for js.FuncOf wrapper, will be js.ValueOf(string)):
// Resolved CSS color string (e.g., "#FFFFFF"), or the original token if not found/error.
func ResolveSadsColorToken(this js.Value, args []js.Value) interface{} {
    // Implementation details below
}
```

**2. Input Data Structures (from JS to Go via `args`):**

- **`sadsColorToken` (string):** The raw semantic token from a SADS attribute.
  - Example: `"surface"`, `"text-primary"`.
- **`colorsThemeJson` (string):** A JSON string representing the `colors` object from the SADS theme.
  - Example JSON: `{"surface": "#FFFFFF", "surface-dark": "#2a2a2a", "text-primary": "#333333", ...}`
- **`isDarkMode` (boolean):** `true` if dark mode is active, `false` otherwise.

**3. Go Implementation Sketch for `ResolveSadsColorToken`:**

```go
package main

import (
	"encoding/json"
	"fmt"
	"strings"
	"syscall/js"
)

func ResolveSadsColorToken(this js.Value, args []js.Value) interface{} {
	// --- 1. Argument Validation & Extraction ---
	if len(args) != 3 {
		// Consider returning a JS Error object or a structured error response
		return js.ValueOf("Error: ResolveSadsColorToken expects 3 arguments: sadsColorToken (string), colorsThemeJson (string), isDarkMode (bool)")
	}
	sadsColorToken := args[0].String()
	colorsThemeJson := args[1].String()
	isDarkMode := args[2].Bool()

	if sadsColorToken == "" {
		return js.ValueOf("") // Return empty for empty token, or original token
	}

	// --- 2. Deserialize colorsThemeJson into a Go map[string]string ---
	var colorsMap map[string]string
	err := json.Unmarshal([]byte(colorsThemeJson), &colorsMap)
	if err != nil {
		// Error during JSON parsing
		return js.ValueOf(fmt.Sprintf("Error deserializing colorsThemeJson: %v", err)) // Return original token or error
	}

	// --- 3. Core Resolution Logic (mimicking _mapSemanticValueToActual for colors) ---
	resolvedValue := sadsColorToken // Default to original token if no match is found

	// Handle "custom:" prefix (if this specific logic is part of the PoC)
	if strings.HasPrefix(sadsColorToken, "custom:") {
		resolvedValue = strings.TrimPrefix(sadsColorToken, "custom:")
		return js.ValueOf(resolvedValue) // Return the custom value directly
	}

	// Attempt to find dark mode version if isDarkMode is true
	if isDarkMode {
		darkTokenKey := sadsColorToken + "-dark"
		if val, ok := colorsMap[darkTokenKey]; ok {
			resolvedValue = val
			return js.ValueOf(resolvedValue) // Found dark mode specific value
		}
	}

	// Attempt to find the base token if dark mode version wasn't found or dark mode is off
	if val, ok := colorsMap[sadsColorToken]; ok {
		resolvedValue = val
		return js.ValueOf(resolvedValue) // Found base value
	}

	// If no specific theme token (dark or base) was found, return the original token.
	// The JS side can then decide if this original token is a valid CSS color itself.
	return js.ValueOf(resolvedValue)
}

// main function to expose the Go function to JavaScript
func main() {
	c := make(chan struct{}, 0) // Keep the Go program alive
	js.Global().Set("sadsPocWasm", js.ValueOf(map[string]interface{}{
		"resolveColor": js.FuncOf(ResolveSadsColorToken),
	}))
	<-c // Block main from exiting, allowing JS to call exported functions
}
```

**4. Expected Output (from Go/WASM function back to JavaScript):**

- A JavaScript string (`js.Value` containing a string) representing the resolved CSS color value.
  - Examples: `"#FFFFFF"`, `"#2a2a2a"`, `"red"` (if a `custom:red` token was processed).
- If the token cannot be resolved against the theme, it will return the original `sadsColorToken` string.
- If there's an error (e.g., argument mismatch, JSON parsing failure), an error message string is returned.

**5. JavaScript Call Example (Conceptual):**
This shows how `sads-style-engine.js` might call the WASM function once `sadsPocWasm.wasm` is loaded and `sadsPocWasm.resolveColor` is available on the `window` object.

```javascript
// Assuming sadsDefaultTheme.colors is available
const themeColorsJsonString = JSON.stringify(sadsDefaultTheme.colors);
const semanticToken = "surface"; // Example token
const isCurrentlyDarkMode = document.body.classList.contains("dark-mode");

if (
  window.sadsPocWasm &&
  typeof window.sadsPocWasm.resolveColor === "function"
) {
  try {
    const resolvedCssColor = window.sadsPocWasm.resolveColor(
      semanticToken,
      themeColorsJsonString,
      isCurrentlyDarkMode
    );
    console.log(
      `SADS token "${semanticToken}" (dark: ${isCurrentlyDarkMode}) resolved by Go/WASM to: "${resolvedCssColor}"`
    );
    // This resolvedCssColor would then be used to construct a CSS rule.
  } catch (e) {
    console.error("Error calling Go/WASM sadsPocWasm.resolveColor:", e);
  }
} else {
  console.error(
    "Go/WASM function sadsPocWasm.resolveColor not found on window."
  );
}
```

This detailed design for the PoC function provides a clear contract for implementation, covering data types, error handling considerations, and the core logic to be ported from JavaScript to Go.

<<<<<<< HEAD
## 8. Note on Future Development and Implementation

The designs and concepts outlined in this document serve as a foundational guide for exploring the use of Go and WebAssembly to enhance the SADS engine.

The actual implementation of the Proof-of-Concept (PoC) function (`ResolveSadsColorToken` / `resolveColor`) in Go, its compilation to WASM, and its integration into the existing TypeScript SADS engine (source: `public/ts/sads-style-engine.ts`) are significant development tasks. These tasks include:

- Setting up a Go development environment suitable for WASM compilation.
- Writing and testing the Go code for the PoC function.
- Compiling the Go code to a `.wasm` binary file.
- Integrating the `wasm_exec.js` glue code (or similar) for loading and running the WASM module in the browser.
- Modifying the TypeScript SADS engine to correctly call the exported WASM function and use its results.
- Thoroughly testing the hybrid TS/WASM functionality, including performance and bundle size analysis.

Beyond the initial PoC, porting more substantial parts of the SADS engine to Go/WASM would involve further design, implementation, and testing cycles. This document aims to provide the initial direction and considerations for such an undertaking. The user (developer) will be responsible for these implementation efforts.

## 9. Next Steps: Focused PoC Implementation (Follow-up Task Brief)

This section outlines the objectives and key steps for a follow-up task to implement a Proof-of-Concept (PoC) for the Go/WASM SADS engine enhancement.

**Objective:**
Implement a specific, self-contained piece of SADS core logic in Go, compile it to WebAssembly (WASM), and integrate it into the existing TypeScript-based SADS engine. The primary goal is to validate the feasibility of this hybrid approach, understand the development workflow, and assess basic interoperability. The "Resolving a Single SADS Color Token" function, as detailed in Section 7, remains a good candidate for this PoC.

**Leveraging Existing Infrastructure:**

- **Protobuf Definitions:** The SADS attribute schema, including tokens and value structures, is defined in `proto/sads_attributes.proto`. The Go implementation should leverage these definitions by generating Go types from this `.proto` file. This ensures data consistency between the TypeScript and Go portions of the SADS ecosystem.
- **Build Process:**
  - The `npm run generate-proto` script currently generates Python and TypeScript stubs. This script will need to be extended (or a new one created, e.g., `generate-proto:go`) to include `protoc-gen-go` for generating Go types from the `.proto` files into a suitable Go workspace directory.
  - The Go WASM compilation step will need to be added to the project's build tooling (potentially as a new `npm` script).

**Key Technical Steps for the Follow-up Task:**

1.  **Go Environment for WASM:** Ensure a Go development environment is set up with the correct version (supporting WASM compilation, typically Go 1.11+).
2.  **Generate Go Types from Protobuf:**
    - Install `protoc-gen-go` and `protoc-gen-go-grpc` (if any gRPC definitions were planned, though not strictly needed for basic message types).
    - Update `package.json`'s `generate-proto` script (or add `generate-proto:go`) to compile `.proto` files (especially `sads_attributes.proto` and its dependencies like `common.proto`) into Go data structures. These should be output to a new Go module/package dedicated to the SADS WASM logic (e.g., `wasm/sads_processor/`).
3.  **Implement SADS Logic in Go:**
    - Create a Go module (e.g., in a new `wasm/` directory).
    - Implement the chosen PoC function (e.g., `ResolveSadsColorToken`). This function should accept parameters (e.g., JSON strings for SADS token, theme color map, and dark mode status) that can be easily passed from JavaScript. It should use the generated Go Protobuf types internally for processing where applicable.
    - The function should be exposed to JavaScript using `syscall/js.FuncOf`.
4.  **Compile Go to WASM:** Compile the Go module into a `.wasm` binary file (e.g., `sads_poc.wasm`).
5.  **JavaScript Glue Code:**
    - Copy or include Go's `wasm_exec.js` file into the `public/js/` (or `public/vendor/`) directory. This file is necessary to load and run Go-compiled WASM.
    - Create a TypeScript module (e.g., `public/ts/sadsWasmLoader.ts`) responsible for:
      - Loading the `.wasm` binary.
      - Instantiating it using `wasm_exec.js`.
      - Exposing the Go functions (like `sadsPocWasm.resolveColor`) in a type-safe way to the rest of the TypeScript application.
6.  **Integrate into `SADSEngine`:**
    - Modify `public/ts/sads-style-engine.ts` (specifically, the relevant part like color resolution in `_mapSemanticValueToActual`).
    - Conditionally (or directly for the PoC) call the WASM-loaded function instead of the original TypeScript logic for the chosen piece of functionality.
    - Handle any data marshalling (e.g., JS object to JSON string for Go, string from Go back to JS).
7.  **Build Process for WASM:**
    - Ensure the `.wasm` file and `wasm_exec.js` are copied to an appropriate directory (e.g., `public/dist/wasm/` or alongside `main.js`) by the build process (`build.py` or an npm script) so they are accessible by the client.
    - The `asset_bundling.py` might not directly bundle `.wasm` files; they are usually loaded separately or via specific bundler plugins. For now, focus on making it available.
8.  **Testing:**
    - Update or create test pages (e.g., extend `nl-sads-test.html` or a new page) to specifically invoke and verify the functionality of the WASM-powered SADS logic.
    - Compare results with the pure TypeScript implementation to ensure correctness.

**Success Criteria for PoC:**

- The Go function, compiled to WASM, correctly implements the targeted SADS logic (e.g., resolves color tokens accurately).
- The TypeScript SADS engine can successfully load the WASM module and call the exported Go function.
- The results from the WASM function are correctly used by the SADS engine.
- The overall SADS functionality (for the tested piece) remains correct.
- (Optional Bonus) Initial, even if qualitative, observations on any noticeable performance difference or impact on bundle size.

This detailed brief should provide a clear roadmap for the engineer undertaking the Go/WASM PoC implementation.
=======
## 8. PoC Implementation and Integration into SADS Engine (Color Resolution)

The initial Proof-of-Concept (PoC) focusing on the `ResolveSadsColorToken` function was successfully implemented and integrated into the main `sads-style-engine.js`. This section details the key aspects of this integration.

### 8.1. Asset Management and Loading

- **New Files**:
  - `sads_wasm_poc/color_resolver.go`: Contains the Go source code for `ResolveSadsColorToken` and the `main` function to export it.
  - `sads_wasm_poc/sads_poc.wasm`: The compiled WebAssembly module (generated by `go build`).
  - `sads_wasm_poc/wasm_exec.js`: The standard Go JavaScript glue code, copied from the Go installation (`$(go env GOROOT)/misc/wasm/`).
  - `public/js/modules/wasmLoader.js`: A new JavaScript module created to handle the asynchronous loading of `wasm_exec.js` and `sads_poc.wasm`.

- **Build Process for WASM Assets:**
  - **Manual Go Compilation:** The Go code in `sads_wasm_poc/color_resolver.go` must be manually compiled by the developer into `sads_wasm_poc/sads_poc.wasm` using the command:
    `GOOS=js GOARCH=wasm go build -o sads_wasm_poc/sads_poc.wasm sads_wasm_poc/color_resolver.go`
    This step is currently _not_ integrated into the project's main `npm run build` (which runs `python build.py`). Automating this Go compilation within the main build script could be a future enhancement.
  - **Copying WASM Assets (`build_protocols/asset_bundling.py`):**
    - The `DefaultAssetBundler` class in `build_protocols/asset_bundling.py` was augmented with a new method `copy_wasm_assets`.
    - This Python method is responsible for copying the pre-compiled `sads_poc.wasm` (from the manual step above) and `wasm_exec.js` from the local `sads_wasm_poc/` directory to `dist/assets/wasm/`.
    - _Assumption_: The main `build.py` script calls this `copy_wasm_assets` method as part of its asset handling.

- **HTML Integration (`public/index.html`):**
  - A script tag for `public/js/modules/wasmLoader.js` was added to `index.html` _before_ the main application script (`public/dist/main.js`).
  - `wasmLoader.js` makes `wasm_exec.js` and `sads_poc.wasm` (from `assets/wasm/`) available to the application.
  - It defines a global promise: `window.sadsPocWasmReadyPromise`. This promise resolves when the WASM module is loaded and `window.sadsPocWasm.resolveColor` is available, or rejects if loading fails.

  ```html
  <!-- Example snippet from index.html -->
  <script src="public/js/modules/wasmLoader.js" defer></script>
  <script src="public/dist/main.js" defer></script>
  ```

### 8.2. SADS Engine Modifications (`public/js/sads-style-engine.js`)

- **Asynchronous Operations:**
  - The primary styling method `applyStyles()` was made `async`. It now awaits `window.sadsPocWasmReadyPromise` before proceeding with style calculations. This ensures that if WASM is available, the engine waits for it.
  - If the promise rejects (WASM fails to load), a warning is logged, and the engine proceeds using JavaScript fallbacks for WASM-dependent logic (currently, color resolution).
  - The `updateTheme()` method was also made `async` as it calls `applyStyles()`.

- **WASM Call for Color Resolution:**
  - The `_mapSemanticValueToActual()` method, specifically the part handling `category === "colors"`, was updated:
    - It checks if `window.sadsPocWasm && window.sadsPocWasm.resolveColor` is available.
    - If yes, it calls `window.sadsPocWasm.resolveColor(token, JSON.stringify(this.theme.colors), this.isDarkMode)`.
    - If the WASM call is successful and returns a valid color string (not prefixed with "Error:"), that color is used.
    - If the WASM call returns an error string or an unexpected value, or if the call itself throws an error, a warning is logged, and the engine falls back to the original JavaScript-based color resolution logic.
    - If `window.sadsPocWasm.resolveColor` is not available (e.g., WASM failed to load entirely), the JavaScript fallback is used directly.

  ```javascript
  // Conceptual snippet from _mapSemanticValueToActual() in sads-style-engine.js
  if (category === "colors") {
    if (
      window.sadsPocWasm &&
      typeof window.sadsPocWasm.resolveColor === "function"
    ) {
      try {
        const themeColorsJson = JSON.stringify(this.theme.colors);
        const resolvedColor = window.sadsPocWasm.resolveColor(
          valueStr,
          themeColorsJson,
          isDarkMode
        );
        if (
          typeof resolvedColor === "string" &&
          !resolvedColor.startsWith("Error:")
        ) {
          return resolvedColor; // Use WASM resolved color
        }
        // ... (handle WASM error, fallthrough to JS)
      } catch (wasmError) {
        // ... (handle WASM call error, fallthrough to JS)
      }
    }
    // JavaScript fallback logic for colors
    const colorKey = isDarkMode ? `${valueStr}-dark` : valueStr;
    return (
      this.theme.colors[colorKey] || this.theme.colors[valueStr] || valueStr
    );
  }
  ```

### 8.3. Application Flow Adjustments

- **`public/js/modules/sadsManager.js`:**
  - `initSadsEngine()` and `reapplySadsStyles()` were made `async`.
  - They now correctly `await` the `sadsEngineInstance.applyStyles()` call.

- **`public/js/app.js`:**
  - `initializeApp()` now `await initSadsEngine()`.
  - `window.appGlobal.handleDarkModeToggle()` was made `async` and now `await reapplySadsStyles()`.
  - `window.appGlobal.setAppLanguage()` (already async) now correctly `await reapplySadsStyles()`.

### 8.4. Challenges and Considerations from Integration

- **Asynchronicity:** The primary challenge was managing the asynchronous loading of the WASM module. The Promise-based approach (`window.sadsPocWasmReadyPromise`) provided a clean way for the `SadsStyleEngine` to wait for WASM readiness.
- **Fallback Mechanism:** Implementing a robust fallback to JavaScript logic is crucial for cases where WASM might fail to load or if the WASM function itself encounters an error. This ensures the application remains functional.
- **Build Process:** Ensuring the WASM assets (`.wasm` file and `wasm_exec.js`) are correctly copied to the distribution directory and are accessible at runtime is vital. The new `copy_wasm_assets` in `asset_bundling.py` addresses this.
- **Debugging:** Debugging involved checking console logs from `wasmLoader.js` (for loading status) and `sads-style-engine.js` (for WASM call attempts and fallbacks). Browser developer tools for WASM are helpful but still maturing.
- **Initial Page Load:** The `defer` attribute on script tags for `wasmLoader.js` and `main.js` helps manage execution order, but careful coordination is needed to ensure `sadsPocWasmReadyPromise` is awaited correctly before SADS styling attempts to use it.

This integration demonstrates a viable path for incorporating Go/WASM modules into the SADS engine for specific functionalities, starting with color resolution. The patterns established here (asset bundling, WASM loader, async handling in the engine, JS fallbacks) can be reused for porting other SADS logic.

## 9. Future Development: Next Steps for Go/WASM in SADS

The successful PoC integration of `resolveColor` opens several avenues for further enhancing the SADS engine with Go/WebAssembly. The following are suggestions for an AI developer (like Jules) to continue this work, building upon the patterns and infrastructure established:

### 9.1. Porting Additional SADS Logic to Go/WASM

The primary goal is to identify and port other self-contained, computationally beneficial parts of `sads-style-engine.js`.

1.  **Target: `_mapSadsPropertyToCss` function**
    - **Objective**: Rewrite the SADS property key to CSS property name mapping (e.g., `bgColor` to `background-color`) in Go.
    - **Go Function Design**:
      - Name: `MapSadsKeyToCssProperty(sadsKeyString string) string`
      - Input: A single string representing the SADS property key (e.g., "bgColor", "paddingTop").
      - Output: A string representing the corresponding CSS property name (e.g., "background-color", "padding-top"), or an empty string/original key if no mapping exists.
      - Logic: Implement the mapping currently found in `_mapSadsPropertyToCss` within `sads-style-engine.js`. This is mostly a map lookup.
    - **JavaScript Integration**:
      - Export this new Go function (e.g., as `window.sadsPocWasm.mapSadsKey`).
      - Modify `sads-style-engine.js` in `_mapSadsPropertyToCss` to call this WASM function, with a JS fallback.
    - **Considerations**: This function is called frequently. Benchmark the overhead of WASM calls vs. the JS map lookup. The benefit might be minimal unless combined with other operations in WASM.

2.  **Target: Non-Color Value Resolution in `_mapSemanticValueToActual`**
    - **Objective**: Extend Go/WASM capabilities to resolve other semantic tokens like spacing (`m`, `l`), font sizes, border radius, etc.
    - **Go Function Design (Option 1: Extend `ResolveSadsColorToken`)**:
      - Modify `ResolveSadsColorToken` to `ResolveSadsValueToken(tokenString, themeCategoryJsonString, categoryNameString) string`.
      - Inputs: SADS token, JSON string of the relevant theme category (e.g., `theme.spacing`, `theme.fontSize`), and the category name (e.g., "spacing", "fontSize").
      - Output: Resolved CSS value string.
    - **Go Function Design (Option 2: New Specific Functions)**:
      - `ResolveSadsSpacingToken(tokenString, themeSpacingJsonString) string`
      - `ResolveSadsFontSizeToken(tokenString, themeFontSizeJsonString) string`
      - This might be cleaner if theme structures vary significantly.
    - **JavaScript Integration**:
      - Export the new/modified Go function(s).
      - Update `_mapSemanticValueToActual` in `sads-style-engine.js` to delegate to these WASM functions for respective categories, with JS fallbacks.
    - **Theme Data**: This requires passing different parts of the theme object (e.g., `this.theme.spacing`, `this.theme.fontSize`) as JSON strings to the WASM functions.

3.  **Target: `_parseResponsiveRules` (More Complex)**
    - **Objective**: Port the logic for parsing responsive rule strings and generating media query-specific CSS rules to Go/WASM.
    - **Go Function Design**: This would be significantly more complex.
      - Input: Responsive rules JSON string, theme breakpoints JSON string, possibly the `targetSelector` if CSS is generated directly.
      - Output: A JSON string representing structured media queries and their corresponding CSS rules, or a fully formatted CSS string block.
      - Logic: Replicate JSON parsing, breakpoint lookups, and iterating through styles to call other WASM functions (like `ResolveSadsValueToken` and `MapSadsKeyToCssProperty`) internally.
    - **JavaScript Integration**: Modify `_parseResponsiveRules` in `sads-style-engine.js` to call this comprehensive WASM function.
    - **Benefits**: Could offer significant performance gains if responsive rule processing is extensive and involves many lookups.

### 9.2. Performance Benchmarking

- **Objective**: Quantify the performance difference between JavaScript and Go/WASM implementations for the ported functions.
- **Task**:
  - Create dedicated benchmark tests (e.g., using `performance.now()` in JavaScript).
  - For `resolveColor`, run the JS version and WASM version in a loop (e.g., 10,000+ iterations) with various inputs and measure execution time.
  - Compare results, considering the overhead of JS-to-WASM calls versus the Go execution speed.
  - Document findings in `docs/wasm_sads_exploration.md`.

### 9.3. Build Process Automation

- **Objective**: Integrate the Go WASM compilation step into the main project build process.
- **Task**:
  - Modify `build.py` (or the script it calls, like `asset_bundling.py`) to execute the `GOOS=js GOARCH=wasm go build ...` command.
  - This might involve using Python's `subprocess` module.
  - Ensure it runs before `copy_wasm_assets` and that errors during Go compilation are handled and reported by the build script.
  - This would remove the need for developers to manually compile the Go/WASM module.

### 9.4. Advanced: Consolidating SADS Logic in Go

- **Objective**: Create a single, more comprehensive Go/WASM function that takes all SADS attributes for an element and the full theme, then returns all computed CSS properties (perhaps as a JSON string map of CSS property to value).
- **Go Function Design**:
  - `ProcessElementSadsAttributes(attributesJsonString, themeJsonString, isDarkMode bool) string` (returning JSON map of CSS props)
  - This function would internally call the Go versions of `MapSadsKeyToCssProperty` and `ResolveSadsValueToken` for each relevant SADS attribute.
- **JavaScript Integration**:
  - `_generateBaseCss` in `sads-style-engine.js` would primarily call this function.
  - JS would then format the returned CSS properties map into a CSS string.
- **Benefits**: Reduces the number of JS-to-WASM calls per element, potentially improving performance by keeping more logic within the WASM module for a single element's processing.

**AI Developer Prompt Structure for Next Task (Example based on 9.1.1):**

```
**Task Objective:**
Port the `_mapSadsPropertyToCss` function from `public/js/sads-style-engine.js` to Go/WebAssembly.

**Background & Context:**
We have successfully integrated a Go/WASM function for SADS color resolution. This task continues the effort by porting another piece of the SADS engine logic as outlined in `docs/wasm_sads_exploration.md` (Section 9.1.1).

**Specific Requirements:**

1.  **Go Implementation (`sads_wasm_poc/color_resolver.go` or a new file):**
    *   Create a new Go function, e.g., `MapSadsKeyToCssProperty(sadsKey string) string`.
    *   It should take a SADS property key (e.g., "bgColor", "paddingLeft", "flexJustify") as a string.
    *   It should return the corresponding CSS property name (e.g., "background-color", "padding-left", "justify-content").
    *   If no mapping exists, it can return the original key or an empty string (document the chosen behavior).
    *   The mapping logic should replicate that of `_mapSadsPropertyToCss` in `sads-style-engine.js`.
    *   Update the Go `main` function to export this new function to JavaScript (e.g., under `window.sadsPocWasm.mapSadsKey`).
2.  **JavaScript Integration (`public/js/sads-style-engine.js`):**
    *   Modify the existing `_mapSadsPropertyToCss(sadsPropertyKey)` function.
    *   If `window.sadsPocWasm.mapSadsKey` is available, call it. Use its result.
    *   If the WASM function is not available or returns an empty/error indicator, fall back to the existing JavaScript mapping logic.
3.  **Test Harness Update (`sads_wasm_poc/test_harness.js` and `test_harness.html`):**
    *   Add new test cases to `test_harness.js` specifically for `mapSadsKey`.
    *   Include tests for various known SADS keys and some unknown keys to verify fallback or error handling.
    *   Log inputs and outputs.
4.  **Documentation:**
    *   Briefly update `docs/wasm_sads_exploration.md` to note the completion of this porting task.
    *   Ensure Go code is commented.

**Expected Deliverables:**
*   Updated Go source file(s).
*   Updated `public/js/sads-style-engine.js`.
*   Updated `sads_wasm_poc/test_harness.js` and `test_harness.html`.
*   Updated compilation instructions if anything changed (though likely not for this specific task).
```

This provides a more structured guide for future development efforts.
The user (developer) will be responsible for the actual implementation of these further steps.
>>>>>>> c2740e26
<|MERGE_RESOLUTION|>--- conflicted
+++ resolved
@@ -338,10 +338,11 @@
 
 This detailed design for the PoC function provides a clear contract for implementation, covering data types, error handling considerations, and the core logic to be ported from JavaScript to Go.
 
-<<<<<<< HEAD
-## 8. Note on Future Development and Implementation
-
-The designs and concepts outlined in this document serve as a foundational guide for exploring the use of Go and WebAssembly to enhance the SADS engine.
+## 8. PoC Implementation and Integration into SADS Engine (Color Resolution)
+
+The initial Proof-of-Concept (PoC) focusing on the `ResolveSadsColorToken` function was successfully implemented and integrated into the main `sads-style-engine.js`. This section details the key aspects of this integration.
+
+### PreSetup:
 
 The actual implementation of the Proof-of-Concept (PoC) function (`ResolveSadsColorToken` / `resolveColor`) in Go, its compilation to WASM, and its integration into the existing TypeScript SADS engine (source: `public/ts/sads-style-engine.ts`) are significant development tasks. These tasks include:
 
@@ -405,12 +406,8 @@
 - (Optional Bonus) Initial, even if qualitative, observations on any noticeable performance difference or impact on bundle size.
 
 This detailed brief should provide a clear roadmap for the engineer undertaking the Go/WASM PoC implementation.
-=======
-## 8. PoC Implementation and Integration into SADS Engine (Color Resolution)
-
-The initial Proof-of-Concept (PoC) focusing on the `ResolveSadsColorToken` function was successfully implemented and integrated into the main `sads-style-engine.js`. This section details the key aspects of this integration.
-
-### 8.1. Asset Management and Loading
+
+### PostSetup: 8.1. Asset Management and Loading
 
 - **New Files**:
   - `sads_wasm_poc/color_resolver.go`: Contains the Go source code for `ResolveSadsColorToken` and the `main` function to export it.
@@ -618,5 +615,4 @@
 ```
 
 This provides a more structured guide for future development efforts.
-The user (developer) will be responsible for the actual implementation of these further steps.
->>>>>>> c2740e26
+The user (developer) will be responsible for the actual implementation of these further steps.