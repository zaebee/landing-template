<!doctype html>
<html lang="es">
  <head>
    <meta charset="utf-8" />
    <meta content="width=device-width, initial-scale=1.0" name="viewport" />

    <meta
      content="A simple and modern landing page template for showcasing your business, services, or portfolio."
      name="description"
    />
    <meta
      content="landing page, template, HTML, CSS, JavaScript, responsive, business, portfolio, services"
      name="keywords"
    />

    <title>Simple Landing Page</title>
    <link href="public/style.css" rel="stylesheet" />
    <link href="public/dist/main.css" rel="stylesheet" />
<<<<<<< HEAD



=======
    <link rel="icon" href="public/favicon.svg" type="image/svg+xml" />
>>>>>>> 7ee8160a
  </head>
  <body>
    <header
  data-sads-component="header"
  data-sads-bg-color="header-bg"
  data-sads-text-color="text-on-header-bg"
  data-sads-padding="m 0"
  data-sads-position="sticky"
  data-sads-top="custom:0"
  data-sads-width="full"
  data-sads-z-index="custom:1000"
  data-sads-shadow="subtle"
>
  <nav
    data-sads-element="navbar"
    data-sads-display="flex"
    data-sads-flex-justify="space-between"
    data-sads-flex-align-items="center"
    data-sads-max-width="content-container"

    data-sads-margin="custom:0 auto"

    data-sads-padding="0 m"

    data-sads-responsive-rules='[
        {"breakpoint": "mobile", "styles": {"position": "relative"}}
    ]'
  >
    <div data-sads-element="logo-container">
      <a
        href="#"
        data-i18n="logo_text"
        data-sads-element="logo-link"
        data-sads-text-color="text-primary"
        data-sads-text-decoration="none"
        data-sads-font-weight="bold"
        data-sads-font-size="l"
      >

      </a>
    </div>

    <button
      data-sads-element="menu-toggle"
      aria-expanded="false"
      aria-label=""
      class="hamburger-menu"
      data-sads-display="none"
      data-sads-responsive-rules="[ {&quot;breakpoint&quot;: &quot;mobile&quot;, &quot;styles&quot;: {&quot;display&quot;: &quot;block&quot;}} ]"
      data-sads-button-variant="icon"
      data-sads-text-color="text-primary"
      data-sads-cursor="pointer"
      data-sads-bg-color="transparent"
      data-sads-border-style="none"

      data-sads-padding="s"
    >




      <span class="hamburger-bar"></span>
      <span class="hamburger-bar"></span>
      <span class="hamburger-bar"></span>
    </button>

    <div
      data-sads-element="nav-items-container"
      data-sads-display="flex"
      data-sads-flex-align-items="center"
      data-sads-gap="m"
      data-sads-responsive-rules='[
        {"breakpoint": "mobile", "styles": {"display": "none", "flexDirection": "column", "position": "absolute", "top": "custom:60px", "left": "custom:0", "width": "full", "bg-color": "header-bg", "padding": "m", "shadow": "subtle", "gap": "s", "zIndex": "custom:999" }}
      ]'
    >


      <ul
        data-sads-element="nav-list"
        data-sads-display="flex"
        data-sads-gap="m"
        data-sads-list-style="none"
        data-sads-padding="none"
        data-sads-margin="none"
        data-sads-responsive-rules='[
            {"breakpoint": "mobile", "styles": {"flexDirection": "column", "width": "full", "alignItems": "stretch", "gap": "s"}}
        ]'
      >

        <li data-sads-element="nav-item">
          <a
            href="#"
            data-i18n="nav_home"
            data-sads-text-color="text-nav-link"
            data-sads-text-decoration="none"
            data-sads-padding="xs s"
            data-sads-border-radius="s"
            data-sads-transition="custom:background-color 0.3s ease, color 0.3s ease"


          >

          </a>
        </li>

        <li data-sads-element="nav-item">
          <a
            href="#features"
            data-i18n="nav_features"
            data-sads-text-color="text-nav-link"
            data-sads-text-decoration="none"
            data-sads-padding="xs s"
            data-sads-border-radius="s"
            data-sads-transition="custom:background-color 0.3s ease, color 0.3s ease"


          >
<<<<<<< HEAD

          </a>
        </li>

        <li data-sads-element="nav-item">
          <a
            href="#testimonials"
            data-i18n="nav_testimonials"
            data-sads-text-color="text-nav-link"
            data-sads-text-decoration="none"
            data-sads-padding="xs s"
            data-sads-border-radius="s"
            data-sads-transition="custom:background-color 0.3s ease, color 0.3s ease"


          >

          </a>
        </li>

        <li data-sads-element="nav-item">
          <a
            href="#portfolio"
            data-i18n="nav_portfolio"
            data-sads-text-color="text-nav-link"
            data-sads-text-decoration="none"
            data-sads-padding="xs s"
            data-sads-border-radius="s"
            data-sads-transition="custom:background-color 0.3s ease, color 0.3s ease"


          >

          </a>
        </li>

        <li data-sads-element="nav-item">
          <a
            href="#blog"
            data-i18n="nav_blog"
            data-sads-text-color="text-nav-link"
            data-sads-text-decoration="none"
            data-sads-padding="xs s"
            data-sads-border-radius="s"
            data-sads-transition="custom:background-color 0.3s ease, color 0.3s ease"


          >

          </a>
        </li>

      </ul>

      <button
        data-sads-element="dark-mode-toggle"
        aria-label="Switch to Dark Mode"
        id="dark-mode-toggle"

        data-sads-button-variant="icon"
        data-sads-text-color="text-primary"
        data-sads-responsive-rules='[
            {"breakpoint": "mobile", "styles": {"marginTop": "s", "marginLeft": "custom:0", "width": "auto", "padding": "s m"}}
=======
            <li data-sads-element="nav-item">
              <a
                href="#"
                data-i18n="nav_home"
                data-sads-text-color="text-nav-link"
                data-sads-text-decoration="none"
                data-sads-padding-top="xs"
                data-sads-padding-bottom="xs"
                data-sads-padding-left="s"
                data-sads-padding-right="s"
                data-sads-border-radius="s"
                data-sads-transition="custom:background-color 0.3s ease, color 0.3s ease"
              >
                Inicio
              </a>
            </li>

            <li data-sads-element="nav-item">
              <a
                href="#features"
                data-i18n="nav_features"
                data-sads-text-color="text-nav-link"
                data-sads-text-decoration="none"
                data-sads-padding-top="xs"
                data-sads-padding-bottom="xs"
                data-sads-padding-left="s"
                data-sads-padding-right="s"
                data-sads-border-radius="s"
                data-sads-transition="custom:background-color 0.3s ease, color 0.3s ease"
              >
                Características
              </a>
            </li>

            <li data-sads-element="nav-item">
              <a
                href="#testimonials"
                data-i18n="nav_testimonials"
                data-sads-text-color="text-nav-link"
                data-sads-text-decoration="none"
                data-sads-padding-top="xs"
                data-sads-padding-bottom="xs"
                data-sads-padding-left="s"
                data-sads-padding-right="s"
                data-sads-border-radius="s"
                data-sads-transition="custom:background-color 0.3s ease, color 0.3s ease"
              >
                Testimonios
              </a>
            </li>

            <li data-sads-element="nav-item">
              <a
                href="#portfolio"
                data-i18n="nav_portfolio"
                data-sads-text-color="text-nav-link"
                data-sads-text-decoration="none"
                data-sads-padding-top="xs"
                data-sads-padding-bottom="xs"
                data-sads-padding-left="s"
                data-sads-padding-right="s"
                data-sads-border-radius="s"
                data-sads-transition="custom:background-color 0.3s ease, color 0.3s ease"
              >
                Portafolio
              </a>
            </li>

            <li data-sads-element="nav-item">
              <a
                href="#blog"
                data-i18n="nav_blog"
                data-sads-text-color="text-nav-link"
                data-sads-text-decoration="none"
                data-sads-padding-top="xs"
                data-sads-padding-bottom="xs"
                data-sads-padding-left="s"
                data-sads-padding-right="s"
                data-sads-border-radius="s"
                data-sads-transition="custom:background-color 0.3s ease, color 0.3s ease"
              >
                Blog
              </a>
            </li>
          </ul>

          <button
            data-sads-element="dark-mode-toggle"
            aria-label="Switch to Dark Mode"
            id="dark-mode-toggle"
            data-sads-button-variant="icon"
            data-sads-text-color="text-primary"
            data-sads-padding="xs"
            data-sads-responsive-rules='[
            {"breakpoint": "mobile", "styles": {"marginTop": "s", "marginLeft": "custom:0", "width": "auto", "padding": "s"}}
>>>>>>> 7ee8160a
        ]'
      >
        🌙
      </button>

      <div
        data-sads-element="language-switcher"
        id="language-switcher"

        data-sads-display="flex"
        data-sads-gap="s"
        data-sads-responsive-rules='[
            {"breakpoint": "mobile", "styles": {"width": "full", "justifyContent": "center", "marginTop": "m", "marginLeft": "custom:0"}}
        ]'
<<<<<<< HEAD
      >
        <button
          data-lang="en"
          data-sads-button-variant="outline"
          data-sads-padding="xs s"
          data-sads-responsive-rules='[
            {"breakpoint": "mobile", "styles": {"padding": "s m"}}
          ]'
        >
          EN
        </button>
        <button
          data-lang="es"
          data-sads-button-variant="outline"
          data-sads-padding="xs s"
          data-sads-responsive-rules='[
=======
          >
            <button
              data-lang="en"
              data-sads-button-variant="outline"
              data-sads-text-color="text-primary"
              data-sads-bg-color="surface"
              data-sads-border-color="input-border-color"
              data-sads-padding="xs s"
              data-sads-responsive-rules='[
            {"breakpoint": "mobile", "styles": {"padding": "s m"}}
          ]'
            >
              EN
            </button>
            <button
              data-lang="es"
              data-sads-button-variant="outline"
              data-sads-text-color="text-primary"
              data-sads-bg-color="surface"
              data-sads-border-color="input-border-color"
              data-sads-padding="xs s"
              data-sads-responsive-rules='[
>>>>>>> 7ee8160a
            {"breakpoint": "mobile", "styles": {"padding": "s m"}}
          ]'
        >
          ES
        </button>
      </div>
    </div>
  </nav>
</header>


    <main><section
    data-sads-component="hero"
    data-sads-padding="xxl xl"
    data-sads-text-align="center"
    data-sads-bg-color="hero-bg"
    data-sads-text-color="text-on-hero"

    data-sads-display="flex"
    data-sads-flex-direction="column"
    data-sads-flex-justify="center"
    data-sads-flex-align-items="center"
>

  <h1
    data-sads-element="title"
    data-i18n="hero_title_placeholder"
    data-sads-font-size="custom:2.5rem"

    data-sads-margin-bottom="m"
  >


    Welcome to Our Site
  </h1>
  <p
    data-sads-element="subtitle"
    data-i18n="hero_subtitle_placeholder"
    data-sads-font-size="custom:1.2rem"

    data-sads-margin-bottom="xl"
    data-sads-max-width="custom:800px"
  >


    Discover amazing things.
  </p>


</section>

<section
    data-sads-component="features"
    id="features"
    data-aos="fade-up"
    data-aos-delay="100"
    data-sads-padding="xl"
    data-sads-text-align="center"
    data-sads-bg-color="features-bg"
>
  <h2
    data-sads-element="title"
    data-i18n="features_title"
    data-sads-margin-bottom="xl"
    data-sads-font-size="custom:2rem"
  >
    Nuestras Características
  </h2>
  <div
    data-sads-element="list"
    data-sads-display="flex"
    data-sads-flex-wrap="wrap"
    data-sads-flex-justify="space-around"
    data-sads-gap="custom:20px"
    data-sads-max-width="content-container"
    data-sads-margin="custom:0 auto"
    data-sads-responsive-rules='[
        {"breakpoint": "mobile", "styles": {"flexDirection": "column", "gap": "custom:0"}} 
    ]'
  >

    <div
        data-sads-element="item"
        class="feature-item"
        data-sads-bg-color="feature-item-bg"
        data-sads-padding="custom:1.5rem"
        data-sads-border-radius="custom:8px"
        data-sads-shadow="feature-item-shadow"
        data-sads-flex-basis="custom:calc(33.333% - 20px)"
        data-sads-box-sizing="border-box"
        data-sads-text-align="left"
        data-sads-responsive-rules='[
            {"breakpoint": "mobile", "styles": {"flexBasis": "full", "marginBottom": "custom:20px"}}
        ]'

    >

      <h3
        data-sads-element="item-title"
        data-sads-margin-top="none"
        data-sads-text-color="feature-item-title-text"
        data-sads-font-size="l"
      >

      </h3>
      <p
        data-sads-element="item-description"
        data-sads-font-size="default"
      >

      </p>
    </div>

    <div
        data-sads-element="item"
        class="feature-item"
        data-sads-bg-color="feature-item-bg"
        data-sads-padding="custom:1.5rem"
        data-sads-border-radius="custom:8px"
        data-sads-shadow="feature-item-shadow"
        data-sads-flex-basis="custom:calc(33.333% - 20px)"
        data-sads-box-sizing="border-box"
        data-sads-text-align="left"
        data-sads-responsive-rules='[
            {"breakpoint": "mobile", "styles": {"flexBasis": "full", "marginBottom": "custom:20px"}}
        ]'

    >

      <h3
        data-sads-element="item-title"
        data-sads-margin-top="none"
        data-sads-text-color="feature-item-title-text"
        data-sads-font-size="l"
      >

      </h3>
      <p
        data-sads-element="item-description"
        data-sads-font-size="default"
      >

      </p>
    </div>

    <div
        data-sads-element="item"
        class="feature-item"
        data-sads-bg-color="feature-item-bg"
        data-sads-padding="custom:1.5rem"
        data-sads-border-radius="custom:8px"
        data-sads-shadow="feature-item-shadow"
        data-sads-flex-basis="custom:calc(33.333% - 20px)"
        data-sads-box-sizing="border-box"
        data-sads-text-align="left"
        data-sads-responsive-rules='[
            {"breakpoint": "mobile", "styles": {"flexBasis": "full", "marginBottom": "custom:20px"}}
        ]'

    >

      <h3
        data-sads-element="item-title"
        data-sads-margin-top="none"
        data-sads-text-color="feature-item-title-text"
        data-sads-font-size="l"
      >

      </h3>
      <p
        data-sads-element="item-description"
        data-sads-font-size="default"
      >

      </p>
    </div>

  </div>
</section>
<section
    data-sads-component="testimonials"
    id="testimonials"
    data-sads-padding="xl"
    data-sads-text-align="center"
    data-sads-bg-color="testimonials-bg"
>
  <h2
    data-sads-element="title"
    data-i18n="testimonials_title"
    data-sads-margin-bottom="xl"
    data-sads-font-size="custom:2rem"
    data-sads-text-color="testimonials-title-text"
  >

  </h2>
  <div
    data-sads-element="list"
    data-sads-display="flex"


    data-sads-gap="custom:20px"
    data-sads-max-width="content-container"
    data-sads-margin="custom:0 auto"
    data-sads-responsive-rules='[
        {"breakpoint": "mobile", "styles": {"flexDirection": "column", "gap": "custom:0"}}, 
        {"breakpoint": "tablet", "styles": {"flexDirection": "row", "flexWrap": "wrap", "flexJustify": "space-around", "alignItems": "stretch", "gap": "custom:20px"}},
        {"breakpoint": "desktop", "styles": {"flexDirection": "row", "flexWrap": "wrap", "flexJustify": "space-around", "alignItems": "stretch", "gap": "custom:20px"}}
    ]'
  >

    <article
        data-sads-element="item"
        class="testimonial-item"
        data-sads-bg-color="testimonial-item-bg"
        data-sads-padding="custom:1.5rem"
        data-sads-border-radius="custom:8px"
        data-sads-shadow="testimonial-item-shadow"
        data-sads-box-sizing="border-box"
        data-sads-text-align="center"
        data-sads-display="flex"
        data-sads-flex-direction="column"
        data-sads-flex-basis="full"
        data-sads-responsive-rules='[
            {"breakpoint": "mobile", "styles": {"marginBottom": "custom:20px"}},
            {"breakpoint": "tablet", "styles": {"flexBasis": "custom:calc(50% - 10px)", "marginBottom": "custom:20px"}}, 
            {"breakpoint": "desktop", "styles": {"flexBasis": "custom:calc(33.333% - 40px)", "marginBottom": "custom:20px"}} 
        ]'
    >



      <p
        data-sads-element="quote-text"
        data-sads-font-style="italic"
        data-sads-text-color="testimonial-quote-text"
        data-sads-margin-bottom="m"
        data-sads-flex-grow="1"
      >


        "Este es el mejor servicio que he usado. ¡Muy recomendado!"
      </p>
      <h4
        data-sads-element="author-name"
        data-sads-margin-top="none"
        data-sads-font-weight="bold"
        data-sads-text-color="testimonial-author-text"
      >


        - Jane Doe
      </h4>
    </article>

    <article
        data-sads-element="item"
        class="testimonial-item"
        data-sads-bg-color="testimonial-item-bg"
        data-sads-padding="custom:1.5rem"
        data-sads-border-radius="custom:8px"
        data-sads-shadow="testimonial-item-shadow"
        data-sads-box-sizing="border-box"
        data-sads-text-align="center"
        data-sads-display="flex"
        data-sads-flex-direction="column"
        data-sads-flex-basis="full"
        data-sads-responsive-rules='[
            {"breakpoint": "mobile", "styles": {"marginBottom": "custom:20px"}},
            {"breakpoint": "tablet", "styles": {"flexBasis": "custom:calc(50% - 10px)", "marginBottom": "custom:20px"}}, 
            {"breakpoint": "desktop", "styles": {"flexBasis": "custom:calc(33.333% - 40px)", "marginBottom": "custom:20px"}} 
        ]'
    >



      <p
        data-sads-element="quote-text"
        data-sads-font-style="italic"
        data-sads-text-color="testimonial-quote-text"
        data-sads-margin-bottom="m"
        data-sads-flex-grow="1"
      >


        "Características increíbles y un soporte espectacular. Mi negocio ha crecido significativamente."
      </p>
      <h4
        data-sads-element="author-name"
        data-sads-margin-top="none"
        data-sads-font-weight="bold"
        data-sads-text-color="testimonial-author-text"
      >


        - John Smith
      </h4>
    </article>

    <article
        data-sads-element="item"
        class="testimonial-item"
        data-sads-bg-color="testimonial-item-bg"
        data-sads-padding="custom:1.5rem"
        data-sads-border-radius="custom:8px"
        data-sads-shadow="testimonial-item-shadow"
        data-sads-box-sizing="border-box"
        data-sads-text-align="center"
        data-sads-display="flex"
        data-sads-flex-direction="column"
        data-sads-flex-basis="full"
        data-sads-responsive-rules='[
            {"breakpoint": "mobile", "styles": {"marginBottom": "custom:20px"}},
            {"breakpoint": "tablet", "styles": {"flexBasis": "custom:calc(50% - 10px)", "marginBottom": "custom:20px"}}, 
            {"breakpoint": "desktop", "styles": {"flexBasis": "custom:calc(33.333% - 40px)", "marginBottom": "custom:20px"}} 
        ]'
    >



      <p
        data-sads-element="quote-text"
        data-sads-font-style="italic"
        data-sads-text-color="testimonial-quote-text"
        data-sads-margin-bottom="m"
        data-sads-flex-grow="1"
      >


        "Un cambio de juego para nuestro flujo de trabajo. Simple, efectivo y confiable."
      </p>
      <h4
        data-sads-element="author-name"
        data-sads-margin-top="none"
        data-sads-font-weight="bold"
        data-sads-text-color="testimonial-author-text"
      >


        - Alice Brown
      </h4>
    </article>

  </div>
</section>

<section
    data-sads-component="portfolio"
    id="portfolio"
    data-sads-padding="xl"
    data-sads-text-align="center"
    data-sads-bg-color="portfolio-bg"
>
  <h2
    data-sads-element="title"
    data-i18n="portfolio_title"
    data-sads-margin-bottom="xl"
    data-sads-font-size="custom:2rem"
    data-sads-text-color="portfolio-title-text"
  >
    Nuestro Trabajo
  </h2>
  <div
    data-sads-element="grid"
    data-sads-display="grid"
    data-sads-grid-template-columns="custom:repeat(auto-fit, minmax(280px, 1fr))"
    data-sads-gap="custom:20px"
    data-sads-max-width="content-container"
    data-sads-margin="custom:0 auto"
  >

    <article
        data-sads-element="item"
        id="project1"
        data-sads-bg-color="portfolio-item-bg"
        data-sads-border-radius="custom:8px"
        data-sads-shadow="portfolio-item-shadow"
        data-sads-overflow="hidden"
        data-sads-text-align="left"

    >

      <img
        data-sads-element="item-image"
        src="data:image/svg+xml;base64,PHN2ZyB3aWR0aD0iMzAwIiBoZWlnaHQ9IjIwMCIgeG1sbnM9Imh0dHA6Ly93d3cudzMub3JnLzIwMDAvc3ZnIj48cmVjdCB3aWR0aD0iMzAwIiBoZWlnaHQ9IjIwMCIgZmlsbD0iI2NjYyIvPjwvc3ZnPg=="


        alt="Portfolio image"
        data-sads-width="full"
        data-sads-height="auto"
        data-sads-display="block"
        data-sads-border-bottom-width="custom:1px"
        data-sads-border-bottom-style="solid"
        data-sads-border-bottom-color="portfolio-img-border"
      />


      <h3
        data-sads-element="item-title"
        data-sads-margin="custom:1rem 1rem 0.5rem"
        data-sads-text-color="portfolio-item-heading-text"
        data-sads-font-size="l"
      >


        Proyecto Alfa
      </h3>
      <p
        data-sads-element="item-description"
        data-sads-margin="custom:0 1rem 1rem"
        data-sads-text-color="portfolio-item-para-text"
        data-sads-font-size="custom:0.9rem"
      >


        Descripción del Proyecto Alfa.
      </p>








    </article>

    <article
        data-sads-element="item"
        id="project2"
        data-sads-bg-color="portfolio-item-bg"
        data-sads-border-radius="custom:8px"
        data-sads-shadow="portfolio-item-shadow"
        data-sads-overflow="hidden"
        data-sads-text-align="left"

    >

      <img
        data-sads-element="item-image"
        src="data:image/svg+xml;base64,PHN2ZyB3aWR0aD0iMzAwIiBoZWlnaHQ9IjIwMCIgeG1sbnM9Imh0dHA6Ly93d3cudzMub3JnLzIwMDAvc3ZnIj48cmVjdCB3aWR0aD0iMzAwIiBoZWlnaHQ9IjIwMCIgZmlsbD0iI2NjYyIvPjwvc3ZnPg=="


        alt="Portfolio image"
        data-sads-width="full"
        data-sads-height="auto"
        data-sads-display="block"
        data-sads-border-bottom-width="custom:1px"
        data-sads-border-bottom-style="solid"
        data-sads-border-bottom-color="portfolio-img-border"
      />


      <h3
        data-sads-element="item-title"
        data-sads-margin="custom:1rem 1rem 0.5rem"
        data-sads-text-color="portfolio-item-heading-text"
        data-sads-font-size="l"
      >


        Proyecto Beta
      </h3>
      <p
        data-sads-element="item-description"
        data-sads-margin="custom:0 1rem 1rem"
        data-sads-text-color="portfolio-item-para-text"
        data-sads-font-size="custom:0.9rem"
      >


        Descripción del Proyecto Beta.
      </p>








    </article>

    <article
        data-sads-element="item"
        id="project3"
        data-sads-bg-color="portfolio-item-bg"
        data-sads-border-radius="custom:8px"
        data-sads-shadow="portfolio-item-shadow"
        data-sads-overflow="hidden"
        data-sads-text-align="left"

    >

      <img
        data-sads-element="item-image"
        src="data:image/svg+xml;base64,PHN2ZyB3aWR0aD0iMzAwIiBoZWlnaHQ9IjIwMCIgeG1sbnM9Imh0dHA6Ly93d3cudzMub3JnLzIwMDAvc3ZnIj48cmVjdCB3aWR0aD0iMzAwIiBoZWlnaHQ9IjIwMCIgZmlsbD0iI2NjYyIvPjwvc3ZnPg=="


        alt="Portfolio image"
        data-sads-width="full"
        data-sads-height="auto"
        data-sads-display="block"
        data-sads-border-bottom-width="custom:1px"
        data-sads-border-bottom-style="solid"
        data-sads-border-bottom-color="portfolio-img-border"
      />


      <h3
        data-sads-element="item-title"
        data-sads-margin="custom:1rem 1rem 0.5rem"
        data-sads-text-color="portfolio-item-heading-text"
        data-sads-font-size="l"
      >


        Proyecto Gama
      </h3>
      <p
        data-sads-element="item-description"
        data-sads-margin="custom:0 1rem 1rem"
        data-sads-text-color="portfolio-item-para-text"
        data-sads-font-size="custom:0.9rem"
      >


        Descripción del Proyecto Gama.
      </p>








    </article>

    <article
        data-sads-element="item"
        id="project4"
        data-sads-bg-color="portfolio-item-bg"
        data-sads-border-radius="custom:8px"
        data-sads-shadow="portfolio-item-shadow"
        data-sads-overflow="hidden"
        data-sads-text-align="left"

    >

      <img
        data-sads-element="item-image"
        src="data:image/svg+xml;base64,PHN2ZyB3aWR0aD0iMzAwIiBoZWlnaHQ9IjIwMCIgeG1sbnM9Imh0dHA6Ly93d3cudzMub3JnLzIwMDAvc3ZnIj48cmVjdCB3aWR0aD0iMzAwIiBoZWlnaHQ9IjIwMCIgZmlsbD0iI2NjYyIvPjwvc3ZnPg=="


        alt="Portfolio image"
        data-sads-width="full"
        data-sads-height="auto"
        data-sads-display="block"
        data-sads-border-bottom-width="custom:1px"
        data-sads-border-bottom-style="solid"
        data-sads-border-bottom-color="portfolio-img-border"
      />


      <h3
        data-sads-element="item-title"
        data-sads-margin="custom:1rem 1rem 0.5rem"
        data-sads-text-color="portfolio-item-heading-text"
        data-sads-font-size="l"
      >


        Proyecto Delta
      </h3>
      <p
        data-sads-element="item-description"
        data-sads-margin="custom:0 1rem 1rem"
        data-sads-text-color="portfolio-item-para-text"
        data-sads-font-size="custom:0.9rem"
      >


        Descripción del Proyecto Delta.
      </p>








    </article>

  </div>
</section>

<section
    data-sads-component="blog"
    id="blog"
    data-sads-padding="xl"
    data-sads-text-align="center"
    data-sads-bg-color="blog-bg"
>
  <h2
    data-sads-element="title"
    data-i18n="blog_title"
    data-sads-margin-bottom="xl"
    data-sads-font-size="custom:2rem"
    data-sads-text-color="blog-title-text"
  >
    Últimas Publicaciones
  </h2>
  <div
    data-sads-element="list"
    data-sads-display="flex"
    data-sads-flex-wrap="wrap"
    data-sads-flex-justify="space-around"
    data-sads-gap="custom:20px"
    data-sads-max-width="content-container"
    data-sads-margin="custom:0 auto"
    data-sads-responsive-rules='[
        {"breakpoint": "mobile", "styles": {"flexDirection": "column", "gap": "custom:0", "alignItems": "center" }} 
    ]'
  >

    <article
        data-sads-element="item"
        class="blog-item"
        id="post1"
        data-sads-bg-color="blog-item-bg"
        data-sads-padding="custom:1.5rem"
        data-sads-border-radius="custom:8px"
        data-sads-shadow="blog-item-shadow"
        data-sads-flex-basis="custom:calc(33.333% - 40px)"
        data-sads-text-align="left"
        data-sads-box-sizing="border-box"
        data-sads-responsive-rules='[
            {"breakpoint": "mobile", "styles": {"flexBasis": "full", "marginBottom": "custom:20px", "width": "full"}} 
        ]'

    >
      <h3
        data-sads-element="item-title"
        data-sads-margin-top="none"
        data-sads-text-color="blog-item-title-text"
        data-sads-font-size="l"
      >
        Título de la Publicación Alfa
      </h3>
      <p
        data-sads-element="item-excerpt"
        data-sads-font-size="custom:0.9rem"
        data-sads-text-color="blog-item-excerpt-text"
        data-sads-margin-bottom="m"
      >
        Extracto de la publicación Alfa del blog...
      </p>
      <a
        data-sads-element="read-more-link"
        class="read-more-link"
        href="#post1-link"
        data-sads-display="inline-block"
        data-sads-text-color="blog-readmore-text"
        data-sads-text-decoration="none"
        data-sads-font-weight="bold"
      >
        Leer Publicación Alfa</a
      >
    </article>

    <article
        data-sads-element="item"
        class="blog-item"
        id="post2"
        data-sads-bg-color="blog-item-bg"
        data-sads-padding="custom:1.5rem"
        data-sads-border-radius="custom:8px"
        data-sads-shadow="blog-item-shadow"
        data-sads-flex-basis="custom:calc(33.333% - 40px)"
        data-sads-text-align="left"
        data-sads-box-sizing="border-box"
        data-sads-responsive-rules='[
            {"breakpoint": "mobile", "styles": {"flexBasis": "full", "marginBottom": "custom:20px", "width": "full"}} 
        ]'

    >
      <h3
        data-sads-element="item-title"
        data-sads-margin-top="none"
        data-sads-text-color="blog-item-title-text"
        data-sads-font-size="l"
      >
        Título de la Publicación Beta
      </h3>
      <p
        data-sads-element="item-excerpt"
        data-sads-font-size="custom:0.9rem"
        data-sads-text-color="blog-item-excerpt-text"
        data-sads-margin-bottom="m"
      >
        Extracto de la publicación Beta del blog...
      </p>
      <a
        data-sads-element="read-more-link"
        class="read-more-link"
        href="#post2-link"
        data-sads-display="inline-block"
        data-sads-text-color="blog-readmore-text"
        data-sads-text-decoration="none"
        data-sads-font-weight="bold"
      >
        Leer Publicación Beta</a
      >
    </article>

    <article
        data-sads-element="item"
        class="blog-item"
        id="post3"
        data-sads-bg-color="blog-item-bg"
        data-sads-padding="custom:1.5rem"
        data-sads-border-radius="custom:8px"
        data-sads-shadow="blog-item-shadow"
        data-sads-flex-basis="custom:calc(33.333% - 40px)"
        data-sads-text-align="left"
        data-sads-box-sizing="border-box"
        data-sads-responsive-rules='[
            {"breakpoint": "mobile", "styles": {"flexBasis": "full", "marginBottom": "custom:20px", "width": "full"}} 
        ]'

    >
      <h3
        data-sads-element="item-title"
        data-sads-margin-top="none"
        data-sads-text-color="blog-item-title-text"
        data-sads-font-size="l"
      >
        Título de la Publicación Gama
      </h3>
      <p
        data-sads-element="item-excerpt"
        data-sads-font-size="custom:0.9rem"
        data-sads-text-color="blog-item-excerpt-text"
        data-sads-margin-bottom="m"
      >
        Extracto de la publicación Gama del blog...
      </p>
      <a
        data-sads-element="read-more-link"
        class="read-more-link"
        href="#post3-link"
        data-sads-display="inline-block"
        data-sads-text-color="blog-readmore-text"
        data-sads-text-decoration="none"
        data-sads-font-weight="bold"
      >
        Leer Publicación Gama</a
      >
    </article>

  </div>
</section>

<section
  data-sads-component="contact-form"
  id="contact"
  data-sads-padding="xl"
  data-sads-bg-color="contact-section-bg"
  data-sads-text-align="center"
>
  <div
    data-sads-element="container"
    data-sads-max-width="custom:600px"
    data-sads-margin="custom:0 auto"
    data-sads-bg-color="contact-form-inner-bg"
    data-sads-padding="xl"
    data-sads-border-radius="custom:8px"
    data-sads-shadow="contact-form-shadow"
  >
    <h2
      data-sads-element="title"
      data-i18n="contact_title"
      data-sads-font-size="custom:2rem"
      data-sads-text-color="text-primary"
      data-sads-margin-bottom="xl"
      data-sads-text-align="center"
    >
      Contáctanos
    </h2>
    <form
      data-sads-element="form"
      class="contact-form-tag"
      id="contactForm"
      method="POST"
      action="#"
      data-form-action-url="#"
      data-success-message="Message sent!"
      data-error-message="Error sending message."
      data-sads-display="flex"
      data-sads-flex-direction="column"
      data-sads-gap="m"
    >
      <div>
        <label
          for="name"
          data-i18n="contact_name_label"
          data-sads-element="label"
          data-sads-display="block"
          data-sads-margin-bottom="xs"
          data-sads-font-weight="bold"
          data-sads-text-color="contact-label-text"
          data-sads-text-align="left"
        >
          Nombre:
        </label>
        <input
          type="text"
          id="name"
          name="name"
          required
          data-sads-element="input"
          data-sads-width="full"
          data-sads-padding="custom:0.75rem"
          data-sads-border-width="custom:1px"
          data-sads-border-style="solid"
          data-sads-border-color="contact-input-border"
          data-sads-border-radius="custom:4px"
          data-sads-box-sizing="border-box"
          data-sads-bg-color="contact-input-bg"
          data-sads-text-color="contact-input-text"
        />
      </div>

      <div>
        <label
          for="email"
          data-i18n="contact_email_label"
          data-sads-element="label"
          data-sads-display="block"
          data-sads-margin-bottom="xs"
          data-sads-font-weight="bold"
          data-sads-text-color="contact-label-text"
          data-sads-text-align="left"
        >
          Correo Electrónico:
        </label>
        <input
          type="email"
          id="email"
          name="email"
          required
          data-sads-element="input"
          data-sads-width="full"
          data-sads-padding="custom:0.75rem"
          data-sads-border-width="custom:1px"
          data-sads-border-style="solid"
          data-sads-border-color="contact-input-border"
          data-sads-border-radius="custom:4px"
          data-sads-box-sizing="border-box"
          data-sads-bg-color="contact-input-bg"
          data-sads-text-color="contact-input-text"
        />
      </div>
<<<<<<< HEAD

      <div>
        <label
          for="message"
          data-i18n="contact_message_label"
          data-sads-element="label"
          data-sads-display="block"
          data-sads-margin-bottom="xs"
          data-sads-font-weight="bold"
          data-sads-text-color="contact-label-text"
          data-sads-text-align="left"
        >
          Mensaje:
        </label>
        <textarea
          id="message"
          name="message"
          rows="4"
          required
          data-sads-element="textarea"
          data-sads-width="full"
          data-sads-padding="custom:0.75rem"
          data-sads-border-width="custom:1px"
          data-sads-border-style="solid"
          data-sads-border-color="contact-input-border"
          data-sads-border-radius="custom:4px"
          data-sads-box-sizing="border-box"
          data-sads-bg-color="contact-input-bg"
          data-sads-text-color="contact-input-text"
          data-sads-resize="vertical"
        ></textarea>
      </div>

      <button
        type="submit"
        class="contact-submit-button"
        data-i18n="contact_send_button"
        data-sads-element="button"
        data-sads-width="full"
        data-sads-padding="custom:10px 20px"
        data-sads-bg-color="contact-submit-bg"
        data-sads-text-color="contact-submit-text"
        data-sads-border-style="none"
        data-sads-border-radius="custom:5px"
        data-sads-cursor="pointer"
        data-sads-font-size="custom:1rem"
        data-sads-font-weight="bold"
        data-sads-transition="custom:background-color 0.3s ease"
      >
        Enviar Mensaje
      </button>
      <div
        data-sads-element="status-message"
        id="contactFormStatus"
        role="status"
        data-sads-min-height="custom:1.5em"
        data-sads-margin-top="s"
        data-sads-text-align="center"
        data-sads-font-size="s"


      ></div>
    </form>
  </div>
</section>



<script>
  document.addEventListener("DOMContentLoaded", function () {
    const form = document.getElementById("contactForm");
    if (form) {
      const statusDiv = document.getElementById("contactFormStatus");
      const actionUrl = form.dataset.formActionUrl;
      const successMessage = form.dataset.successMessage;
      const errorMessage = form.dataset.errorMessage;

      form.addEventListener("submit", function (event) {
        event.preventDefault();
        const formData = new FormData(form);
        statusDiv.textContent = "";
        statusDiv.classList.remove("success", "error"); // Keep class-based styling for status messages for now

        fetch(actionUrl, {
          method: "POST",
          body: formData,
          headers: {
            Accept: "application/json",
          },
        })
          .then((response) => {
            if (response.ok) {
              statusDiv.textContent = successMessage;
              statusDiv.classList.add("success"); // JS adds 'success' class
              form.reset();
            } else {
              response.json().then((data) => {
                if (Object.hasOwn(data, "errors")) {
                  statusDiv.textContent = data["errors"]
                    .map((error) => error["message"])
                    .join(", ");
                } else {
                  statusDiv.textContent = errorMessage;
                }
                statusDiv.classList.add("error"); // JS adds 'error' class
              });
            }
          })
          .catch((error) => {
            statusDiv.textContent = errorMessage;
            statusDiv.classList.add("error");
          });
      });
    }
  });
</script>
</main>

    <footer
  data-sads-component="footer"
  data-sads-bg-color="footer-bg"
  data-sads-text-color="text-footer"
  data-sads-padding="l 0"
  data-sads-text-align="center"
  data-sads-margin-top="xl"
>
  <div
    data-sads-element="footer-content-container"
    data-sads-max-width="content-container"
    data-sads-margin="custom:0 auto"
    data-sads-padding="0 m"
  >
    <p data-sads-element="footer-text" data-sads-font-size="s" data-sads-margin="none">

    </p>
  </div>
</footer>



    <script src="public/dist/main.js" defer></script>






=======
    </footer>
    <script type="module" src="public/dist/main.js" defer></script>
>>>>>>> 7ee8160a
  </body>
</html><|MERGE_RESOLUTION|>--- conflicted
+++ resolved
@@ -16,13 +16,7 @@
     <title>Simple Landing Page</title>
     <link href="public/style.css" rel="stylesheet" />
     <link href="public/dist/main.css" rel="stylesheet" />
-<<<<<<< HEAD
-
-
-
-=======
     <link rel="icon" href="public/favicon.svg" type="image/svg+xml" />
->>>>>>> 7ee8160a
   </head>
   <body>
     <header
@@ -140,7 +134,6 @@
 
 
           >
-<<<<<<< HEAD
 
           </a>
         </li>
@@ -204,103 +197,6 @@
         data-sads-text-color="text-primary"
         data-sads-responsive-rules='[
             {"breakpoint": "mobile", "styles": {"marginTop": "s", "marginLeft": "custom:0", "width": "auto", "padding": "s m"}}
-=======
-            <li data-sads-element="nav-item">
-              <a
-                href="#"
-                data-i18n="nav_home"
-                data-sads-text-color="text-nav-link"
-                data-sads-text-decoration="none"
-                data-sads-padding-top="xs"
-                data-sads-padding-bottom="xs"
-                data-sads-padding-left="s"
-                data-sads-padding-right="s"
-                data-sads-border-radius="s"
-                data-sads-transition="custom:background-color 0.3s ease, color 0.3s ease"
-              >
-                Inicio
-              </a>
-            </li>
-
-            <li data-sads-element="nav-item">
-              <a
-                href="#features"
-                data-i18n="nav_features"
-                data-sads-text-color="text-nav-link"
-                data-sads-text-decoration="none"
-                data-sads-padding-top="xs"
-                data-sads-padding-bottom="xs"
-                data-sads-padding-left="s"
-                data-sads-padding-right="s"
-                data-sads-border-radius="s"
-                data-sads-transition="custom:background-color 0.3s ease, color 0.3s ease"
-              >
-                Características
-              </a>
-            </li>
-
-            <li data-sads-element="nav-item">
-              <a
-                href="#testimonials"
-                data-i18n="nav_testimonials"
-                data-sads-text-color="text-nav-link"
-                data-sads-text-decoration="none"
-                data-sads-padding-top="xs"
-                data-sads-padding-bottom="xs"
-                data-sads-padding-left="s"
-                data-sads-padding-right="s"
-                data-sads-border-radius="s"
-                data-sads-transition="custom:background-color 0.3s ease, color 0.3s ease"
-              >
-                Testimonios
-              </a>
-            </li>
-
-            <li data-sads-element="nav-item">
-              <a
-                href="#portfolio"
-                data-i18n="nav_portfolio"
-                data-sads-text-color="text-nav-link"
-                data-sads-text-decoration="none"
-                data-sads-padding-top="xs"
-                data-sads-padding-bottom="xs"
-                data-sads-padding-left="s"
-                data-sads-padding-right="s"
-                data-sads-border-radius="s"
-                data-sads-transition="custom:background-color 0.3s ease, color 0.3s ease"
-              >
-                Portafolio
-              </a>
-            </li>
-
-            <li data-sads-element="nav-item">
-              <a
-                href="#blog"
-                data-i18n="nav_blog"
-                data-sads-text-color="text-nav-link"
-                data-sads-text-decoration="none"
-                data-sads-padding-top="xs"
-                data-sads-padding-bottom="xs"
-                data-sads-padding-left="s"
-                data-sads-padding-right="s"
-                data-sads-border-radius="s"
-                data-sads-transition="custom:background-color 0.3s ease, color 0.3s ease"
-              >
-                Blog
-              </a>
-            </li>
-          </ul>
-
-          <button
-            data-sads-element="dark-mode-toggle"
-            aria-label="Switch to Dark Mode"
-            id="dark-mode-toggle"
-            data-sads-button-variant="icon"
-            data-sads-text-color="text-primary"
-            data-sads-padding="xs"
-            data-sads-responsive-rules='[
-            {"breakpoint": "mobile", "styles": {"marginTop": "s", "marginLeft": "custom:0", "width": "auto", "padding": "s"}}
->>>>>>> 7ee8160a
         ]'
       >
         🌙
@@ -315,7 +211,6 @@
         data-sads-responsive-rules='[
             {"breakpoint": "mobile", "styles": {"width": "full", "justifyContent": "center", "marginTop": "m", "marginLeft": "custom:0"}}
         ]'
-<<<<<<< HEAD
       >
         <button
           data-lang="en"
@@ -332,30 +227,6 @@
           data-sads-button-variant="outline"
           data-sads-padding="xs s"
           data-sads-responsive-rules='[
-=======
-          >
-            <button
-              data-lang="en"
-              data-sads-button-variant="outline"
-              data-sads-text-color="text-primary"
-              data-sads-bg-color="surface"
-              data-sads-border-color="input-border-color"
-              data-sads-padding="xs s"
-              data-sads-responsive-rules='[
-            {"breakpoint": "mobile", "styles": {"padding": "s m"}}
-          ]'
-            >
-              EN
-            </button>
-            <button
-              data-lang="es"
-              data-sads-button-variant="outline"
-              data-sads-text-color="text-primary"
-              data-sads-bg-color="surface"
-              data-sads-border-color="input-border-color"
-              data-sads-padding="xs s"
-              data-sads-responsive-rules='[
->>>>>>> 7ee8160a
             {"breakpoint": "mobile", "styles": {"padding": "s m"}}
           ]'
         >
@@ -1220,7 +1091,6 @@
           data-sads-text-color="contact-input-text"
         />
       </div>
-<<<<<<< HEAD
 
       <div>
         <label
@@ -1368,9 +1238,5 @@
 
 
 
-=======
-    </footer>
-    <script type="module" src="public/dist/main.js" defer></script>
->>>>>>> 7ee8160a
   </body>
 </html>