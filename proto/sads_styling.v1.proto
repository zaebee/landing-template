syntax = "proto3";

package sads.v1;

<<<<<<< HEAD
option go_package = "example.com/project/sads/v1;sads_v1"; // Placeholder, user might want to adjust 'example.com/project'
=======
option go_package = "example.com/website_content/v1;website_content_v1";
>>>>>>> f1da3553

// Enum for common spacing tokens
enum SadsSpacingToken {
  SPACING_TOKEN_UNSPECIFIED = 0;    // Default, should not be used directly for styling
  SPACING_TOKEN_NONE = 1;           // "0"
  SPACING_TOKEN_XS = 2;             // e.g., "0.25rem"
  SPACING_TOKEN_S = 3;              // e.g., "0.5rem"
  SPACING_TOKEN_M = 4;              // e.g., "1rem"
  SPACING_TOKEN_L = 5;              // e.g., "1.5rem"
  SPACING_TOKEN_XL = 6;             // e.g., "2rem"
  SPACING_TOKEN_XXL = 7;            // e.g., "4rem"
  SPACING_TOKEN_AUTO = 8;           // "auto"
}

// Enum for common color semantic tokens
// These would map to keys in the theme's color palette.
enum SadsColorToken {
  COLOR_TOKEN_UNSPECIFIED = 0;
  COLOR_TOKEN_TRANSPARENT = 1;        // "transparent"
  COLOR_TOKEN_SURFACE = 2;
  COLOR_TOKEN_SURFACE_DARK = 3;       // For dark mode variant of SURFACE
  COLOR_TOKEN_SURFACE_ACCENT = 4;
  COLOR_TOKEN_SURFACE_ACCENT_DARK = 5; // For dark mode variant of SURFACE_ACCENT
  COLOR_TOKEN_TEXT_PRIMARY = 6;
  COLOR_TOKEN_TEXT_PRIMARY_DARK = 7;  // For dark mode variant of TEXT_PRIMARY
  COLOR_TOKEN_TEXT_ACCENT = 8;
  COLOR_TOKEN_TEXT_ACCENT_DARK = 9;   // For dark mode variant of TEXT_ACCENT
  COLOR_TOKEN_BORDER_ACCENT = 10;     // Example, could be derived or a direct theme key
                                      // Consider if _DARK variants are needed for all specific color roles
}

// Enum for font weight tokens
enum SadsFontWeightToken {
  FONT_WEIGHT_TOKEN_UNSPECIFIED = 0;
  FONT_WEIGHT_TOKEN_NORMAL = 1;       // e.g., "400"
  FONT_WEIGHT_TOKEN_BOLD = 2;         // e.g., "700"
  // Add other common weights like LIGHT, MEDIUM, SEMIBOLD if needed
}

// Enum for border radius tokens
enum SadsBorderRadiusToken {
  BORDER_RADIUS_TOKEN_UNSPECIFIED = 0;
  BORDER_RADIUS_TOKEN_NONE = 1;       // "0"
  BORDER_RADIUS_TOKEN_S = 2;          // e.g., "4px"
  BORDER_RADIUS_TOKEN_M = 3;          // e.g., "8px"
  BORDER_RADIUS_TOKEN_L = 4;          // e.g., "16px"
  // Add FULL or other shapes if common
}

// Represents a single SADS attribute value.
// This structure allows a SADS attribute to be a predefined token from an enum
// or a custom string value.
message SadsAttributeValue {
  oneof value_type {
    SadsSpacingToken spacing_token = 1;
    SadsColorToken color_token = 2;
    SadsFontWeightToken font_weight_token = 3;
    SadsBorderRadiusToken border_radius_token = 4;
<<<<<<< HEAD
    string font_size_value = 5;     // For font sizes like "1rem", "1.2em", or theme keys like "l".
                                    // Not an enum as font sizes can be very granular or specific theme keys.
    string custom_value = 6;        // For any other CSS value (e.g., "center" for text-align, "flex" for display),
                                    // direct pixel/rem values (e.g., "10px", "100%"),
                                    // or theme keys not covered by specific enums (e.g., "shadow.medium").
                                    // Also used for "custom:<value>" passthrough from data-sads-* attributes.
=======
    string font_size_value =
        5;  // For font sizes like "1rem", "1.2em", or theme keys like "l".
            // Not an enum as font sizes can be very granular or specific theme
            // keys.
    string custom_value =
        6;  // For any other CSS value (e.g., "center" for text-align,
            // "flex" for display), direct pixel/rem values (e.g., "10px",
            // "100%"), or theme keys not covered by specific enums (e.g.,
            // "shadow.medium"). Also used for "custom:<value>" passthrough
            // from data-sads-* attributes.
>>>>>>> f1da3553
  }
}

// A collection of SADS attributes for an element.
// The keys in the map would be SADS property keys as used in data-sads-* attributes
// (e.g., "bgColor", "padding", "fontSize", "borderRadius", "fontWeight", "textAlign", "display").
// The SADS engine (JS/TS or Go/WASM) would then map these SADS property keys to actual CSS properties.
message SadsStylingSet {
  map<string, SadsAttributeValue> attributes = 1;
}

// Defines styles for a specific breakpoint.
message SadsResponsiveStyle {
  string breakpoint_key = 1;  // e.g., "mobile", "tablet". This key maps to a media query
                              // defined in the SADS theme's breakpoints section.
                              // Could also be a raw media query string if not using theme keys.
  SadsStylingSet styles = 2;  // The SADS attributes to apply at this breakpoint.
}

// Represents the complete SADS styling configuration for a single HTML element.
// This includes its base styles and any responsive overrides.
message SadsElementStyles {
  optional SadsStylingSet base_styles = 1;             // Styles applied by default.
  repeated SadsResponsiveStyle responsive_styles = 2;   // Styles applied at specific breakpoints.
  // optional string element_selector_override = 3;    // Future: If not using generated sads-id-* class.
}

// Contextual information needed by the SADS engine when processing styles for an element.
message SadsProcessingContext {
  bool is_dark_mode = 1;
  // Potentially add language, viewport dimensions, etc., if needed for more advanced styling logic.
}

// Request to resolve a SadsElementStyles configuration into a CSS string or structured CSS rules.
// This could be an input to a Go/WASM function.
message ResolveSadsStylesRequest {
  SadsElementStyles element_styles = 1; // The styles to resolve.
  SadsProcessingContext context = 2;    // Context like dark mode.
  // The SADS Theme itself would also be needed. How to pass it?
  // Option 1: Pass the full theme as a JSON string here.
  // Option 2: Assume WASM module is initialized with a theme or can fetch parts of it.
  // For now, let's assume theme parts are passed as needed, similar to current Go functions.
  // If we move to binary proto for calls, the theme could also be a proto message.
  string theme_colors_json = 3;         // Example: JSON string of theme.colors
  string theme_spacing_json = 4;        // Example: JSON string of theme.spacing
  string theme_font_size_json = 5;      // ... and so on for other theme parts
  string theme_breakpoints_json = 6;    // JSON string of theme.breakpoints
  // Add other theme parts as necessary: fontWeight, borderRadius, shadow, etc.
}

// Response from resolving SADS styles.
// Could be a simple string if generating full CSS, or more structured.
message ResolveSadsStylesResponse {
  string css_rules = 1; // Generated CSS rules as a string.
                        // Could also be a map<string, string> for media queries -> rules.
}<|MERGE_RESOLUTION|>--- conflicted
+++ resolved
@@ -2,11 +2,7 @@
 
 package sads.v1;
 
-<<<<<<< HEAD
-option go_package = "example.com/project/sads/v1;sads_v1"; // Placeholder, user might want to adjust 'example.com/project'
-=======
 option go_package = "example.com/website_content/v1;website_content_v1";
->>>>>>> f1da3553
 
 // Enum for common spacing tokens
 enum SadsSpacingToken {
@@ -65,14 +61,6 @@
     SadsColorToken color_token = 2;
     SadsFontWeightToken font_weight_token = 3;
     SadsBorderRadiusToken border_radius_token = 4;
-<<<<<<< HEAD
-    string font_size_value = 5;     // For font sizes like "1rem", "1.2em", or theme keys like "l".
-                                    // Not an enum as font sizes can be very granular or specific theme keys.
-    string custom_value = 6;        // For any other CSS value (e.g., "center" for text-align, "flex" for display),
-                                    // direct pixel/rem values (e.g., "10px", "100%"),
-                                    // or theme keys not covered by specific enums (e.g., "shadow.medium").
-                                    // Also used for "custom:<value>" passthrough from data-sads-* attributes.
-=======
     string font_size_value =
         5;  // For font sizes like "1rem", "1.2em", or theme keys like "l".
             // Not an enum as font sizes can be very granular or specific theme
@@ -83,7 +71,6 @@
             // "100%"), or theme keys not covered by specific enums (e.g.,
             // "shadow.medium"). Also used for "custom:<value>" passthrough
             // from data-sads-* attributes.
->>>>>>> f1da3553
   }
 }
 
