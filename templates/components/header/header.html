<header
  data-sads-component="header"
  data-sads-bg-color="header-bg"
  data-sads-text-color="text-on-header-bg" {# Assuming this theme variable exists for general text like hamburger #}
  data-sads-padding="m 0"
  data-sads-position="sticky"
  data-sads-top="custom:0"
  data-sads-width="full"
  data-sads-z-index="custom:1000"
  data-sads-shadow="subtle"
>
  <nav
    data-sads-element="navbar"
    data-sads-display="flex"
    data-sads-flex-justify="space-between"
    data-sads-flex-align-items="center"
    data-sads-max-width="content-container"
    {# Assuming a theme variable for max content width #}
    data-sads-margin="custom:0 auto"
    {# Center the nav content #}
    data-sads-padding="0 m"
    {# Horizontal padding for content within the nav #}
    data-sads-responsive-rules='[
        {"breakpoint": "mobile", "styles": {"position": "relative"}}
    ]'
  >
    <div data-sads-element="logo-container">
      {# Assuming site_logo object is passed in the context from build.py #}
      <a
<<<<<<< HEAD
        href="{{ site_logo.target_url | default('#') }}"
=======
        href="{{ site_logo.get('target_url', '#') }}"
>>>>>>> c2740e26
        {# data-i18n attribute can be removed if logo_text_key is always resolved server-side #}
        {# If client-side translation for logo text is still desired for some reason, keep data-i18n and use site_logo.logo_text_key as its value #}
        data-sads-element="logo-link"
        data-sads-text-color="text-primary"
        data-sads-text-decoration="none"
        data-sads-font-weight="bold"
        data-sads-font-size="l"
      >
        {{ translations.get('logo_text', 'Logo') }}
      </a>
    </div>

    <button
      data-sads-element="menu-toggle"
      aria-expanded="false"
      aria-label="{{ translations.get('toggle_menu_label', 'Toggle menu') }}"
      class="hamburger-menu"
      data-sads-display="none"
      data-sads-responsive-rules="[ {&quot;breakpoint&quot;: &quot;mobile&quot;, &quot;styles&quot;: {&quot;display&quot;: &quot;block&quot;}} ]"
      data-sads-button-variant="icon"
      data-sads-text-color="text-primary"
      data-sads-cursor="pointer"
      data-sads-bg-color="transparent"
      data-sads-border-style="none"
      {# From original global CSS: padding: 10px -> theme 's' or specific custom value #}
      data-sads-padding="s"
    >
      {# Default: hide on larger screens #}
      {# Assuming SADS can style a basic icon button look #}
      {# Keep class if specific CSS for hamburger animation exists outside SADS & SADS can't do it #}
      {# Spans for hamburger bars might need to be styled by the class if SADS can't do pseudo-elements or complex child styling for them #}
      <span class="hamburger-bar"></span>
      <span class="hamburger-bar"></span>
      <span class="hamburger-bar"></span>
    </button>

    <div
      data-sads-element="nav-items-container"
      data-sads-display="flex"
      data-sads-flex-align-items="center"
      data-sads-gap="m"
      data-sads-responsive-rules='[
        {"breakpoint": "mobile", "styles": {"display": "none", "flexDirection": "column", "position": "absolute", "top": "custom:60px", "left": "custom:0", "width": "full", "bg-color": "header-bg", "padding": "m", "shadow": "subtle", "gap": "s", "zIndex": "custom:999" }}
      ]'
    >
      {# This mobile rule attempts to make a dropdown. #}
      {# A class like 'nav-items-container--active' toggled by JS would set display to flex for mobile #}
      <ul
        data-sads-element="nav-list"
        data-sads-display="flex"
        data-sads-gap="m"
        data-sads-list-style="none"
        data-sads-padding="none"
        data-sads-margin="none"
        data-sads-responsive-rules='[
            {"breakpoint": "mobile", "styles": {"flexDirection": "column", "width": "full", "alignItems": "stretch", "gap": "s"}}
        ]'
      >
        {% for item in navigation_items %}
        <li data-sads-element="nav-item">
          <a
            href="{{ item.href }}"
            data-i18n="{{ item.label.key }}"
            data-sads-text-color="text-nav-link"
            data-sads-text-decoration="none"
            data-sads-padding-top="xs"
            data-sads-padding-bottom="xs"
            data-sads-padding-left="s"
            data-sads-padding-right="s"
            data-sads-border-radius="s"
            data-sads-transition="custom:background-color 0.3s ease, color 0.3s ease"
            {# data-sads-hover-text-decoration="underline" - SADS limitation for pseudo #}
            {# data-sads-hover-bg-color="nav-link-hover-bg" - SADS limitation for pseudo #}
          >
            {{ translations.get(item.label.key, item.label.key) }}
          </a>
        </li>
        {% endfor %}
      </ul>

      <button
        data-sads-element="dark-mode-toggle"
        aria-label="Switch to Dark Mode"
        id="dark-mode-toggle"
        {# id kept for JS targeting #}
        data-sads-button-variant="icon"
        data-sads-text-color="text-primary"
        data-sads-padding="xs" {# Consistent small padding for icon button via SADS #}
        data-sads-responsive-rules='[
            {"breakpoint": "mobile", "styles": {"marginTop": "s", "marginLeft": "custom:0", "width": "auto", "padding": "s"}}
        ]'
      >
        🌙
      </button>

      <div
        data-sads-element="language-switcher"
        id="language-switcher"
        {# id kept for JS targeting #}
        data-sads-display="flex"
        data-sads-gap="s"
        data-sads-responsive-rules='[
            {"breakpoint": "mobile", "styles": {"width": "full", "justifyContent": "center", "marginTop": "m", "marginLeft": "custom:0"}}
        ]'
      >
        <button
          data-lang="en"
          data-sads-button-variant="outline"
          data-sads-text-color="text-primary"
          data-sads-bg-color="surface"
          data-sads-border-color="input-border-color"
          data-sads-padding="xs s"
          data-sads-responsive-rules='[
            {"breakpoint": "mobile", "styles": {"padding": "s m"}}
          ]'
        >
          EN
        </button>
        <button
          data-lang="es"
          data-sads-button-variant="outline"
          data-sads-text-color="text-primary"
          data-sads-bg-color="surface"
          data-sads-border-color="input-border-color"
          data-sads-padding="xs s"
          data-sads-responsive-rules='[
            {"breakpoint": "mobile", "styles": {"padding": "s m"}}
          ]'
        >
          ES
        </button>
      </div>
    </div>
  </nav>
</header><|MERGE_RESOLUTION|>--- conflicted
+++ resolved
@@ -27,13 +27,7 @@
     <div data-sads-element="logo-container">
       {# Assuming site_logo object is passed in the context from build.py #}
       <a
-<<<<<<< HEAD
-        href="{{ site_logo.target_url | default('#') }}"
-=======
-        href="{{ site_logo.get('target_url', '#') }}"
->>>>>>> c2740e26
-        {# data-i18n attribute can be removed if logo_text_key is always resolved server-side #}
-        {# If client-side translation for logo text is still desired for some reason, keep data-i18n and use site_logo.logo_text_key as its value #}
+	href="{{ translations[site_logo.target_url] | default:'#' }}"
         data-sads-element="logo-link"
         data-sads-text-color="text-primary"
         data-sads-text-decoration="none"
