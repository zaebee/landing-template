<!doctype html>
<html lang="en">
  <head>
    <meta charset="utf-8" />
    <meta content="width=device-width, initial-scale=1.0" name="viewport" />

    <meta
      content="A simple and modern landing page template for showcasing your business, services, or portfolio."
      name="description"
    />
    <meta
      content="landing page, template, HTML, CSS, JavaScript, responsive, business, portfolio, services"
      name="keywords"
    />

    <title>Simple Landing Page</title>
    <link href="public/style.css" rel="stylesheet" />
    <link href="public/dist/main.css" rel="stylesheet" />
    <link rel="icon" href="public/favicon.svg" type="image/svg+xml" />
<<<<<<< HEAD
    <link
      href="https://fonts.googleapis.com/css2?family=Share+Tech+Mono&display=swap"
      rel="stylesheet"
    />
=======
>>>>>>> 7ee8160a
  </head>
  <body>
    <header
      data-sads-component="header"
      data-sads-bg-color="header-bg"
      data-sads-text-color="text-on-header-bg"
      data-sads-padding="m 0"
      data-sads-position="sticky"
      data-sads-top="custom:0"
      data-sads-width="full"
      data-sads-z-index="custom:1000"
      data-sads-shadow="subtle"
    >
      <nav
        data-sads-element="navbar"
        data-sads-display="flex"
        data-sads-flex-justify="space-between"
        data-sads-flex-align-items="center"
        data-sads-max-width="content-container"
        data-sads-margin="custom:0 auto"
        data-sads-padding="0 m"
        data-sads-responsive-rules='[
        {"breakpoint": "mobile", "styles": {"position": "relative"}}
    ]'
      >
        <div data-sads-element="logo-container">
          <a
            href="#"
            data-sads-element="logo-link"
            data-sads-text-decoration="none"
            data-sads-display="inline-block"
          >
            <svg
              width="190"
              height="30"
              viewBox="0 0 190 40"
              xmlns="http://www.w3.org/2000/svg"
              aria-label="NeuroGen Logo"
              role="img"
              style="vertical-align: middle"
            >
              <g transform="translate(5,5)">
                <rect
                  x="0"
                  y="10"
                  width="15"
                  height="15"
                  rx="3"
                  data-sads-fill-color="logoIconPrimary"
                />
                <rect
                  x="9"
                  y="1"
                  width="15"
                  height="15"
                  rx="3"
                  data-sads-fill-color="logoIconAccent1"
                />
                <path
                  d="M18 10 L28 0 L38 10 L28 20 Z"
                  data-sads-fill-color="logoIconAccent2"
                />
                <path
                  d="M24 18 L34 8 L24 13 L24 18 Z"
                  data-sads-fill-color="logoIconArrow"
                />
              </g>
              <text
                x="50"
                y="27"
                font-family="'Share Tech Mono', monospace"
                font-size="20"
                data-sads-text-color="logoTextColor"
              >
                NeuroGen
              </text>
            </svg>
          </a>
        </div>

        <button
          data-sads-element="menu-toggle"
          aria-expanded="false"
          aria-label="Toggle menu"
          class="hamburger-menu"
          data-sads-display="none"
          data-sads-responsive-rules='[ {"breakpoint": "mobile", "styles": {"display": "block"}} ]'
          data-sads-button-variant="icon"
          data-sads-text-color="text-primary"
          data-sads-cursor="pointer"
          data-sads-bg-color="transparent"
          data-sads-border-style="none"
          data-sads-padding="s"
        >
          <span class="hamburger-bar"></span>
          <span class="hamburger-bar"></span>
          <span class="hamburger-bar"></span>
        </button>

        <div
          data-sads-element="nav-items-container"
          data-sads-display="flex"
          data-sads-flex-align-items="center"
          data-sads-gap="m"
          data-sads-responsive-rules='[
        {"breakpoint": "mobile", "styles": {"display": "none", "flexDirection": "column", "position": "absolute", "top": "custom:60px", "left": "custom:0", "width": "full", "bg-color": "header-bg", "padding": "m", "shadow": "subtle", "gap": "s", "zIndex": "custom:999" }}
      ]'
        >
          <ul
            data-sads-element="nav-list"
            data-sads-display="flex"
            data-sads-gap="m"
            data-sads-list-style="none"
            data-sads-padding="none"
            data-sads-margin="none"
            data-sads-responsive-rules='[
            {"breakpoint": "mobile", "styles": {"flexDirection": "column", "width": "full", "alignItems": "stretch", "gap": "s"}}
        ]'
          >
            <li data-sads-element="nav-item">
              <a
                href="#"
                data-i18n="nav_home"
                data-sads-text-color="text-nav-link"
                data-sads-text-decoration="none"
                data-sads-padding-top="xs"
                data-sads-padding-bottom="xs"
                data-sads-padding-left="s"
                data-sads-padding-right="s"
                data-sads-border-radius="s"
                data-sads-transition="custom:background-color 0.3s ease, color 0.3s ease"
              >
                Home
              </a>
            </li>

            <li data-sads-element="nav-item">
              <a
                href="#features"
                data-i18n="nav_features"
                data-sads-text-color="text-nav-link"
                data-sads-text-decoration="none"
                data-sads-padding-top="xs"
                data-sads-padding-bottom="xs"
                data-sads-padding-left="s"
                data-sads-padding-right="s"
                data-sads-border-radius="s"
                data-sads-transition="custom:background-color 0.3s ease, color 0.3s ease"
              >
                Features
              </a>
            </li>

            <li data-sads-element="nav-item">
              <a
                href="#testimonials"
                data-i18n="nav_testimonials"
                data-sads-text-color="text-nav-link"
                data-sads-text-decoration="none"
                data-sads-padding-top="xs"
                data-sads-padding-bottom="xs"
                data-sads-padding-left="s"
                data-sads-padding-right="s"
                data-sads-border-radius="s"
                data-sads-transition="custom:background-color 0.3s ease, color 0.3s ease"
              >
                Testimonials
              </a>
            </li>

            <li data-sads-element="nav-item">
              <a
                href="#portfolio"
                data-i18n="nav_portfolio"
                data-sads-text-color="text-nav-link"
                data-sads-text-decoration="none"
                data-sads-padding-top="xs"
                data-sads-padding-bottom="xs"
                data-sads-padding-left="s"
                data-sads-padding-right="s"
                data-sads-border-radius="s"
                data-sads-transition="custom:background-color 0.3s ease, color 0.3s ease"
              >
                Portfolio
              </a>
            </li>

            <li data-sads-element="nav-item">
              <a
                href="#blog"
                data-i18n="nav_blog"
                data-sads-text-color="text-nav-link"
                data-sads-text-decoration="none"
                data-sads-padding-top="xs"
                data-sads-padding-bottom="xs"
                data-sads-padding-left="s"
                data-sads-padding-right="s"
                data-sads-border-radius="s"
                data-sads-transition="custom:background-color 0.3s ease, color 0.3s ease"
              >
                Blog
              </a>
            </li>
          </ul>

          <button
            data-sads-element="dark-mode-toggle"
            aria-label="Switch to Dark Mode"
            id="dark-mode-toggle"
            data-sads-button-variant="icon"
            data-sads-text-color="text-primary"
            data-sads-padding="xs"
            data-sads-responsive-rules='[
            {"breakpoint": "mobile", "styles": {"marginTop": "s", "marginLeft": "custom:0", "width": "auto", "padding": "s"}}
        ]'
          >
            🌙
          </button>

          <div
            data-sads-element="language-switcher"
            id="language-switcher"
            data-sads-display="flex"
            data-sads-gap="s"
            data-sads-responsive-rules='[
            {"breakpoint": "mobile", "styles": {"width": "full", "justifyContent": "center", "marginTop": "m", "marginLeft": "custom:0"}}
        ]'
          >
            <button
              data-lang="en"
              data-sads-button-variant="outline"
              data-sads-text-color="text-primary"
              data-sads-bg-color="surface"
              data-sads-border-color="input-border-color"
              data-sads-padding="xs s"
              data-sads-responsive-rules='[
            {"breakpoint": "mobile", "styles": {"padding": "s m"}}
          ]'
            >
              EN
            </button>
            <button
              data-lang="es"
              data-sads-button-variant="outline"
              data-sads-text-color="text-primary"
              data-sads-bg-color="surface"
              data-sads-border-color="input-border-color"
              data-sads-padding="xs s"
              data-sads-responsive-rules='[
            {"breakpoint": "mobile", "styles": {"padding": "s m"}}
          ]'
            >
              ES
            </button>
          </div>
        </div>
      </nav>
    </header>

    <main>
      <section
        data-sads-component="hero"
        data-sads-padding="xxl xl"
        data-sads-text-align="center"
        data-sads-bg-color="hero-bg"
        data-sads-text-color="text-on-hero"
        data-sads-display="flex"
        data-sads-flex-direction="column"
        data-sads-flex-justify="center"
        data-sads-flex-align-items="center"
      >
        <h1
          data-sads-element="title"
          data-i18n="hero_title_v1"
          data-sads-font-size="custom:2.5rem"
          data-sads-margin-bottom="m"
        >
          Welcome to Our Site
        </h1>
        <p
          data-sads-element="subtitle"
          data-i18n="hero_subtitle_v1"
          data-sads-font-size="custom:1.2rem"
          data-sads-margin-bottom="xl"
          data-sads-max-width="custom:800px"
        >
          Discover amazing things.
        </p>

        <a
          data-sads-element="cta-button"
          class="cta-button"
          href="#signup"
          data-sads-display="inline-block"
          data-sads-padding="s l"
          data-sads-text-decoration="none"
          data-sads-font-weight="bold"
          data-sads-border-radius="s"
          data-sads-bg-color="cta-hero-bg"
          data-sads-text-color="cta-hero-text"
          data-sads-transition="custom:background-color 0.3s ease, color 0.3s ease"
        >
          Learn More
        </a>
      </section>
      <section
        data-sads-component="features"
        id="features"
        data-aos="fade-up"
        data-aos-delay="100"
        data-sads-padding="xl"
        data-sads-text-align="center"
        data-sads-bg-color="features-bg"
      >
        <h2
          data-sads-element="title"
          data-i18n="features_title"
          data-sads-margin-bottom="xl"
          data-sads-font-size="custom:2rem"
        >
          Our Features
        </h2>
        <div
          data-sads-element="list"
          data-sads-display="flex"
          data-sads-flex-wrap="wrap"
          data-sads-flex-justify="space-around"
          data-sads-gap="custom:20px"
          data-sads-max-width="content-container"
          data-sads-margin="custom:0 auto"
          data-sads-responsive-rules='[
        {"breakpoint": "mobile", "styles": {"flexDirection": "column", "gap": "custom:0"}} 
    ]'
        >
          <div
            data-sads-element="item"
            class="feature-item"
            data-sads-bg-color="feature-item-bg"
            data-sads-padding="custom:1.5rem"
            data-sads-border-radius="custom:8px"
            data-sads-shadow="feature-item-shadow"
            data-sads-flex-basis="custom:calc(33.333% - 20px)"
            data-sads-box-sizing="border-box"
            data-sads-text-align="left"
            data-sads-responsive-rules='[
            {"breakpoint": "mobile", "styles": {"flexBasis": "full", "marginBottom": "custom:20px"}}
        ]'
          >
            <h3
              data-sads-element="item-title"
              data-sads-margin-top="none"
              data-sads-text-color="feature-item-title-text"
              data-sads-font-size="l"
            >
              Feature One
            </h3>
            <p
              data-sads-element="item-description"
              data-sads-font-size="default"
            >
              Description of feature one.
            </p>
          </div>

          <div
            data-sads-element="item"
            class="feature-item"
            data-sads-bg-color="feature-item-bg"
            data-sads-padding="custom:1.5rem"
            data-sads-border-radius="custom:8px"
            data-sads-shadow="feature-item-shadow"
            data-sads-flex-basis="custom:calc(33.333% - 20px)"
            data-sads-box-sizing="border-box"
            data-sads-text-align="left"
            data-sads-responsive-rules='[
            {"breakpoint": "mobile", "styles": {"flexBasis": "full", "marginBottom": "custom:20px"}}
        ]'
          >
            <h3
              data-sads-element="item-title"
              data-sads-margin-top="none"
              data-sads-text-color="feature-item-title-text"
              data-sads-font-size="l"
            >
              Feature Two
            </h3>
            <p
              data-sads-element="item-description"
              data-sads-font-size="default"
            >
              Description of feature two.
            </p>
          </div>

          <div
            data-sads-element="item"
            class="feature-item"
            data-sads-bg-color="feature-item-bg"
            data-sads-padding="custom:1.5rem"
            data-sads-border-radius="custom:8px"
            data-sads-shadow="feature-item-shadow"
            data-sads-flex-basis="custom:calc(33.333% - 20px)"
            data-sads-box-sizing="border-box"
            data-sads-text-align="left"
            data-sads-responsive-rules='[
            {"breakpoint": "mobile", "styles": {"flexBasis": "full", "marginBottom": "custom:20px"}}
        ]'
          >
            <h3
              data-sads-element="item-title"
              data-sads-margin-top="none"
              data-sads-text-color="feature-item-title-text"
              data-sads-font-size="l"
            >
              Feature Three
            </h3>
            <p
              data-sads-element="item-description"
              data-sads-font-size="default"
            >
              Description of feature three.
            </p>
          </div>
        </div>
      </section>
      <section
        data-sads-component="testimonials"
        id="testimonials"
        data-sads-padding="xl"
        data-sads-text-align="center"
        data-sads-bg-color="testimonials-bg"
      >
        <h2
          data-sads-element="title"
          data-i18n="testimonials_title"
          data-sads-margin-bottom="xl"
          data-sads-font-size="custom:2rem"
          data-sads-text-color="testimonials-title-text"
        >
          What Our Users Say
        </h2>
        <div
          data-sads-element="list"
          data-sads-display="flex"
          data-sads-gap="custom:20px"
          data-sads-max-width="content-container"
          data-sads-margin="custom:0 auto"
          data-sads-responsive-rules='[
        {"breakpoint": "mobile", "styles": {"flexDirection": "column", "gap": "custom:0"}}, 
        {"breakpoint": "tablet", "styles": {"flexDirection": "row", "flexWrap": "wrap", "flexJustify": "space-around", "alignItems": "stretch", "gap": "custom:20px"}},
        {"breakpoint": "desktop", "styles": {"flexDirection": "row", "flexWrap": "wrap", "flexJustify": "space-around", "alignItems": "stretch", "gap": "custom:20px"}}
    ]'
        >
          <article
            data-sads-element="item"
            class="testimonial-item"
            data-sads-bg-color="testimonial-item-bg"
            data-sads-padding="custom:1.5rem"
            data-sads-border-radius="custom:8px"
            data-sads-shadow="testimonial-item-shadow"
            data-sads-box-sizing="border-box"
            data-sads-text-align="center"
            data-sads-display="flex"
            data-sads-flex-direction="column"
            data-sads-flex-basis="full"
            data-sads-responsive-rules='[
            {"breakpoint": "mobile", "styles": {"marginBottom": "custom:20px"}},
            {"breakpoint": "tablet", "styles": {"flexBasis": "custom:calc(50% - 10px)", "marginBottom": "custom:20px"}}, 
            {"breakpoint": "desktop", "styles": {"flexBasis": "custom:calc(33.333% - 40px)", "marginBottom": "custom:20px"}} 
        ]'
          >
            <img
              data-sads-element="author-image"
              src="data:image/svg+xml;base64,PHN2ZyB3aWR0aD0iODAiIGhlaWdodD0iODAiIHhtbG5zPSJodHRwOi8vd3d3LnczLm9yZy8yMDAwL3N2ZyI+PHJlY3Qgd2lkdGg9IjgwIiBoZWlnaHQ9IjgwIiBmaWxsPSIjY2NjIi8+PC9zdmc+"
              alt="User 1 Photo"
              data-sads-width="custom:80px"
              data-sads-height="custom:80px"
              data-sads-border-radius="circle"
              data-sads-object-fit="cover"
              data-sads-margin-bottom="m"
              data-sads-border-width="custom:3px"
              data-sads-border-style="solid"
              data-sads-border-color="testimonial-img-border"
              data-sads-margin="custom:0 auto 1rem auto"
            />

            <p
              data-sads-element="quote-text"
              data-sads-font-style="italic"
              data-sads-text-color="testimonial-quote-text"
              data-sads-margin-bottom="m"
              data-sads-flex-grow="1"
            >
              "This is the best service I have ever used. Highly recommended!"
            </p>
            <h4
              data-sads-element="author-name"
              data-sads-margin-top="none"
              data-sads-font-weight="bold"
              data-sads-text-color="testimonial-author-text"
            >
              - Jane Doe
            </h4>
          </article>

          <article
            data-sads-element="item"
            class="testimonial-item"
            data-sads-bg-color="testimonial-item-bg"
            data-sads-padding="custom:1.5rem"
            data-sads-border-radius="custom:8px"
            data-sads-shadow="testimonial-item-shadow"
            data-sads-box-sizing="border-box"
            data-sads-text-align="center"
            data-sads-display="flex"
            data-sads-flex-direction="column"
            data-sads-flex-basis="full"
            data-sads-responsive-rules='[
            {"breakpoint": "mobile", "styles": {"marginBottom": "custom:20px"}},
            {"breakpoint": "tablet", "styles": {"flexBasis": "custom:calc(50% - 10px)", "marginBottom": "custom:20px"}}, 
            {"breakpoint": "desktop", "styles": {"flexBasis": "custom:calc(33.333% - 40px)", "marginBottom": "custom:20px"}} 
        ]'
          >
            <img
              data-sads-element="author-image"
              src="data:image/svg+xml;base64,PHN2ZyB3aWR0aD0iODAiIGhlaWdodD0iODAiIHhtbG5zPSJodHRwOi8vd3d3LnczLm9yZy8yMDAwL3N2ZyI+PHJlY3Qgd2lkdGg9IjgwIiBoZWlnaHQ9IjgwIiBmaWxsPSIjY2NjIi8+PC9zdmc+"
              alt="User 2 Photo"
              data-sads-width="custom:80px"
              data-sads-height="custom:80px"
              data-sads-border-radius="circle"
              data-sads-object-fit="cover"
              data-sads-margin-bottom="m"
              data-sads-border-width="custom:3px"
              data-sads-border-style="solid"
              data-sads-border-color="testimonial-img-border"
              data-sads-margin="custom:0 auto 1rem auto"
            />

            <p
              data-sads-element="quote-text"
              data-sads-font-style="italic"
              data-sads-text-color="testimonial-quote-text"
              data-sads-margin-bottom="m"
              data-sads-flex-grow="1"
            >
              "Amazing features and incredible support. My business has grown
              significantly."
            </p>
            <h4
              data-sads-element="author-name"
              data-sads-margin-top="none"
              data-sads-font-weight="bold"
              data-sads-text-color="testimonial-author-text"
            >
              - John Smith
            </h4>
          </article>

          <article
            data-sads-element="item"
            class="testimonial-item"
            data-sads-bg-color="testimonial-item-bg"
            data-sads-padding="custom:1.5rem"
            data-sads-border-radius="custom:8px"
            data-sads-shadow="testimonial-item-shadow"
            data-sads-box-sizing="border-box"
            data-sads-text-align="center"
            data-sads-display="flex"
            data-sads-flex-direction="column"
            data-sads-flex-basis="full"
            data-sads-responsive-rules='[
            {"breakpoint": "mobile", "styles": {"marginBottom": "custom:20px"}},
            {"breakpoint": "tablet", "styles": {"flexBasis": "custom:calc(50% - 10px)", "marginBottom": "custom:20px"}}, 
            {"breakpoint": "desktop", "styles": {"flexBasis": "custom:calc(33.333% - 40px)", "marginBottom": "custom:20px"}} 
        ]'
          >
            <img
              data-sads-element="author-image"
              src="data:image/svg+xml;base64,PHN2ZyB3aWR0aD0iODAiIGhlaWdodD0iODAiIHhtbG5zPSJodHRwOi8vd3d3LnczLm9yZy8yMDAwL3N2ZyI+PHJlY3Qgd2lkdGg9IjgwIiBoZWlnaHQ9IjgwIiBmaWxsPSIjY2NjIi8+PC9zdmc+"
              alt="User 3 Photo"
              data-sads-width="custom:80px"
              data-sads-height="custom:80px"
              data-sads-border-radius="circle"
              data-sads-object-fit="cover"
              data-sads-margin-bottom="m"
              data-sads-border-width="custom:3px"
              data-sads-border-style="solid"
              data-sads-border-color="testimonial-img-border"
              data-sads-margin="custom:0 auto 1rem auto"
            />

            <p
              data-sads-element="quote-text"
              data-sads-font-style="italic"
              data-sads-text-color="testimonial-quote-text"
              data-sads-margin-bottom="m"
              data-sads-flex-grow="1"
            >
              "A game-changer for our workflow. Simple, effective, and
              reliable."
            </p>
            <h4
              data-sads-element="author-name"
              data-sads-margin-top="none"
              data-sads-font-weight="bold"
              data-sads-text-color="testimonial-author-text"
            >
              - Alice Brown
            </h4>
          </article>
        </div>
      </section>
      <section
        data-sads-component="portfolio"
        id="portfolio"
        data-sads-padding="xl"
        data-sads-text-align="center"
        data-sads-bg-color="portfolio-bg"
      >
        <h2
          data-sads-element="title"
          data-i18n="portfolio_title"
          data-sads-margin-bottom="xl"
          data-sads-font-size="custom:2rem"
          data-sads-text-color="portfolio-title-text"
        >
          Our Work
        </h2>
        <div
          data-sads-element="grid"
          data-sads-display="grid"
          data-sads-grid-template-columns="custom:repeat(auto-fit, minmax(280px, 1fr))"
          data-sads-gap="custom:20px"
          data-sads-max-width="content-container"
          data-sads-margin="custom:0 auto"
        >
          <article
            data-sads-element="item"
            id="project1"
            data-sads-bg-color="portfolio-item-bg"
            data-sads-border-radius="custom:8px"
            data-sads-shadow="portfolio-item-shadow"
            data-sads-overflow="hidden"
            data-sads-text-align="left"
          >
            <img
              data-sads-element="item-image"
              src="data:image/svg+xml;base64,PHN2ZyB3aWR0aD0iMzAwIiBoZWlnaHQ9IjIwMCIgeG1sbnM9Imh0dHA6Ly93d3cudzMub3JnLzIwMDAvc3ZnIj48cmVjdCB3aWR0aD0iMzAwIiBoZWlnaHQ9IjIwMCIgZmlsbD0iI2NjYyIvPjwvc3ZnPg=="
              alt="project_alpha_alt"
              data-sads-width="full"
              data-sads-height="auto"
              data-sads-display="block"
              data-sads-border-bottom-width="custom:1px"
              data-sads-border-bottom-style="solid"
              data-sads-border-bottom-color="portfolio-img-border"
            />

            <h3
              data-sads-element="item-title"
              data-sads-margin="custom:1rem 1rem 0.5rem"
              data-sads-text-color="portfolio-item-heading-text"
              data-sads-font-size="l"
            >
              Project Alpha
            </h3>
            <p
              data-sads-element="item-description"
              data-sads-margin="custom:0 1rem 1rem"
              data-sads-text-color="portfolio-item-para-text"
              data-sads-font-size="custom:0.9rem"
            >
              Description for Project Alpha.
            </p>
          </article>

          <article
            data-sads-element="item"
            id="project2"
            data-sads-bg-color="portfolio-item-bg"
            data-sads-border-radius="custom:8px"
            data-sads-shadow="portfolio-item-shadow"
            data-sads-overflow="hidden"
            data-sads-text-align="left"
          >
            <img
              data-sads-element="item-image"
              src="data:image/svg+xml;base64,PHN2ZyB3aWR0aD0iMzAwIiBoZWlnaHQ9IjIwMCIgeG1sbnM9Imh0dHA6Ly93d3cudzMub3JnLzIwMDAvc3ZnIj48cmVjdCB3aWR0aD0iMzAwIiBoZWlnaHQ9IjIwMCIgZmlsbD0iI2NjYyIvPjwvc3ZnPg=="
              alt="project_beta_alt"
              data-sads-width="full"
              data-sads-height="auto"
              data-sads-display="block"
              data-sads-border-bottom-width="custom:1px"
              data-sads-border-bottom-style="solid"
              data-sads-border-bottom-color="portfolio-img-border"
            />

            <h3
              data-sads-element="item-title"
              data-sads-margin="custom:1rem 1rem 0.5rem"
              data-sads-text-color="portfolio-item-heading-text"
              data-sads-font-size="l"
            >
              Project Beta
            </h3>
            <p
              data-sads-element="item-description"
              data-sads-margin="custom:0 1rem 1rem"
              data-sads-text-color="portfolio-item-para-text"
              data-sads-font-size="custom:0.9rem"
            >
              Description for Project Beta.
            </p>
          </article>

          <article
            data-sads-element="item"
            id="project3"
            data-sads-bg-color="portfolio-item-bg"
            data-sads-border-radius="custom:8px"
            data-sads-shadow="portfolio-item-shadow"
            data-sads-overflow="hidden"
            data-sads-text-align="left"
          >
            <img
              data-sads-element="item-image"
              src="data:image/svg+xml;base64,PHN2ZyB3aWR0aD0iMzAwIiBoZWlnaHQ9IjIwMCIgeG1sbnM9Imh0dHA6Ly93d3cudzMub3JnLzIwMDAvc3ZnIj48cmVjdCB3aWR0aD0iMzAwIiBoZWlnaHQ9IjIwMCIgZmlsbD0iI2NjYyIvPjwvc3ZnPg=="
              alt="project_gamma_alt"
              data-sads-width="full"
              data-sads-height="auto"
              data-sads-display="block"
              data-sads-border-bottom-width="custom:1px"
              data-sads-border-bottom-style="solid"
              data-sads-border-bottom-color="portfolio-img-border"
            />

            <h3
              data-sads-element="item-title"
              data-sads-margin="custom:1rem 1rem 0.5rem"
              data-sads-text-color="portfolio-item-heading-text"
              data-sads-font-size="l"
            >
              Project Gamma
            </h3>
            <p
              data-sads-element="item-description"
              data-sads-margin="custom:0 1rem 1rem"
              data-sads-text-color="portfolio-item-para-text"
              data-sads-font-size="custom:0.9rem"
            >
              Description for Project Gamma.
            </p>
          </article>

          <article
            data-sads-element="item"
            id="project4"
            data-sads-bg-color="portfolio-item-bg"
            data-sads-border-radius="custom:8px"
            data-sads-shadow="portfolio-item-shadow"
            data-sads-overflow="hidden"
            data-sads-text-align="left"
          >
            <img
              data-sads-element="item-image"
              src="data:image/svg+xml;base64,PHN2ZyB3aWR0aD0iMzAwIiBoZWlnaHQ9IjIwMCIgeG1sbnM9Imh0dHA6Ly93d3cudzMub3JnLzIwMDAvc3ZnIj48cmVjdCB3aWR0aD0iMzAwIiBoZWlnaHQ9IjIwMCIgZmlsbD0iI2NjYyIvPjwvc3ZnPg=="
              alt="project_delta_alt"
              data-sads-width="full"
              data-sads-height="auto"
              data-sads-display="block"
              data-sads-border-bottom-width="custom:1px"
              data-sads-border-bottom-style="solid"
              data-sads-border-bottom-color="portfolio-img-border"
            />

            <h3
              data-sads-element="item-title"
              data-sads-margin="custom:1rem 1rem 0.5rem"
              data-sads-text-color="portfolio-item-heading-text"
              data-sads-font-size="l"
            >
              Project Delta
            </h3>
            <p
              data-sads-element="item-description"
              data-sads-margin="custom:0 1rem 1rem"
              data-sads-text-color="portfolio-item-para-text"
              data-sads-font-size="custom:0.9rem"
            >
              Description for Project Delta.
            </p>
          </article>
        </div>
      </section>
      <section
        data-sads-component="blog"
        id="blog"
        data-sads-padding="xl"
        data-sads-text-align="center"
        data-sads-bg-color="blog-bg"
      >
        <h2
          data-sads-element="title"
          data-i18n="blog_title"
          data-sads-margin-bottom="xl"
          data-sads-font-size="custom:2rem"
          data-sads-text-color="blog-title-text"
        >
          Latest Posts
        </h2>
        <div
          data-sads-element="list"
          data-sads-display="flex"
          data-sads-flex-wrap="wrap"
          data-sads-flex-justify="space-around"
          data-sads-gap="custom:20px"
          data-sads-max-width="content-container"
          data-sads-margin="custom:0 auto"
          data-sads-responsive-rules='[
        {"breakpoint": "mobile", "styles": {"flexDirection": "column", "gap": "custom:0", "alignItems": "center" }} 
    ]'
        >
          <article
            data-sads-element="item"
            class="blog-item"
            id="post1"
            data-sads-bg-color="blog-item-bg"
            data-sads-padding="custom:1.5rem"
            data-sads-border-radius="custom:8px"
            data-sads-shadow="blog-item-shadow"
            data-sads-flex-basis="custom:calc(33.333% - 40px)"
            data-sads-text-align="left"
            data-sads-box-sizing="border-box"
            data-sads-responsive-rules='[
            {"breakpoint": "mobile", "styles": {"flexBasis": "full", "marginBottom": "custom:20px", "width": "full"}} 
        ]'
          >
            <h3
              data-sads-element="item-title"
              data-sads-margin-top="none"
              data-sads-text-color="blog-item-title-text"
              data-sads-font-size="l"
            >
              Alpha Post Title
            </h3>
            <p
              data-sads-element="item-excerpt"
              data-sads-font-size="custom:0.9rem"
              data-sads-text-color="blog-item-excerpt-text"
              data-sads-margin-bottom="m"
            >
              Excerpt for Alpha blog post...
            </p>
            <a
              data-sads-element="read-more-link"
              class="read-more-link"
              href="#post1-link"
              data-sads-display="inline-block"
              data-sads-text-color="blog-readmore-text"
              data-sads-text-decoration="none"
              data-sads-font-weight="bold"
            >
              Read Alpha Post</a
            >
          </article>

          <article
            data-sads-element="item"
            class="blog-item"
            id="post2"
            data-sads-bg-color="blog-item-bg"
            data-sads-padding="custom:1.5rem"
            data-sads-border-radius="custom:8px"
            data-sads-shadow="blog-item-shadow"
            data-sads-flex-basis="custom:calc(33.333% - 40px)"
            data-sads-text-align="left"
            data-sads-box-sizing="border-box"
            data-sads-responsive-rules='[
            {"breakpoint": "mobile", "styles": {"flexBasis": "full", "marginBottom": "custom:20px", "width": "full"}} 
        ]'
          >
            <h3
              data-sads-element="item-title"
              data-sads-margin-top="none"
              data-sads-text-color="blog-item-title-text"
              data-sads-font-size="l"
            >
              Beta Post Title
            </h3>
            <p
              data-sads-element="item-excerpt"
              data-sads-font-size="custom:0.9rem"
              data-sads-text-color="blog-item-excerpt-text"
              data-sads-margin-bottom="m"
            >
              Excerpt for Beta blog post...
            </p>
            <a
              data-sads-element="read-more-link"
              class="read-more-link"
              href="#post2-link"
              data-sads-display="inline-block"
              data-sads-text-color="blog-readmore-text"
              data-sads-text-decoration="none"
              data-sads-font-weight="bold"
            >
              Read Beta Post</a
            >
          </article>

          <article
            data-sads-element="item"
            class="blog-item"
            id="post3"
            data-sads-bg-color="blog-item-bg"
            data-sads-padding="custom:1.5rem"
            data-sads-border-radius="custom:8px"
            data-sads-shadow="blog-item-shadow"
            data-sads-flex-basis="custom:calc(33.333% - 40px)"
            data-sads-text-align="left"
            data-sads-box-sizing="border-box"
            data-sads-responsive-rules='[
            {"breakpoint": "mobile", "styles": {"flexBasis": "full", "marginBottom": "custom:20px", "width": "full"}} 
        ]'
          >
            <h3
              data-sads-element="item-title"
              data-sads-margin-top="none"
              data-sads-text-color="blog-item-title-text"
              data-sads-font-size="l"
            >
              Gamma Post Title
            </h3>
            <p
              data-sads-element="item-excerpt"
              data-sads-font-size="custom:0.9rem"
              data-sads-text-color="blog-item-excerpt-text"
              data-sads-margin-bottom="m"
            >
              Excerpt for Gamma blog post...
            </p>
            <a
              data-sads-element="read-more-link"
              class="read-more-link"
              href="#post3-link"
              data-sads-display="inline-block"
              data-sads-text-color="blog-readmore-text"
              data-sads-text-decoration="none"
              data-sads-font-weight="bold"
            >
              Read Gamma Post</a
            >
          </article>
        </div>
      </section>
      <section
        data-sads-component="contact-form"
        id="contact"
        data-sads-padding="xl"
        data-sads-bg-color="contact-section-bg"
        data-sads-text-align="center"
      >
        <div
          data-sads-element="container"
          data-sads-max-width="custom:600px"
          data-sads-margin="custom:0 auto"
          data-sads-bg-color="contact-form-inner-bg"
          data-sads-padding="xl"
          data-sads-border-radius="custom:8px"
          data-sads-shadow="contact-form-shadow"
        >
          <h2
            data-sads-element="title"
            data-i18n="contact_title"
            data-sads-font-size="custom:2rem"
            data-sads-text-color="text-primary"
            data-sads-margin-bottom="xl"
            data-sads-text-align="center"
          >
            Contact Us
          </h2>
          <form
            data-sads-element="form"
            class="contact-form-tag"
            id="contactForm"
            method="POST"
            action="https://formspree.io/f/xgvyddyg"
            data-form-action-url="https://formspree.io/f/xgvyddyg"
            data-success-message="Message sent successfully! Thank you."
            data-error-message="Oops! Something went wrong. Please try again."
            data-sads-display="flex"
            data-sads-flex-direction="column"
            data-sads-gap="m"
          >
            <div>
              <label
                for="name"
                data-i18n="contact_name_label"
                data-sads-element="label"
                data-sads-display="block"
                data-sads-margin-bottom="xs"
                data-sads-font-weight="bold"
                data-sads-text-color="contact-label-text"
                data-sads-text-align="left"
              >
                Name:
              </label>
              <input
                type="text"
                id="name"
                name="name"
                required
                data-sads-element="input"
                data-sads-width="full"
                data-sads-padding="custom:0.75rem"
                data-sads-border-width="custom:1px"
                data-sads-border-style="solid"
                data-sads-border-color="contact-input-border"
                data-sads-border-radius="custom:4px"
                data-sads-box-sizing="border-box"
                data-sads-bg-color="contact-input-bg"
                data-sads-text-color="contact-input-text"
              />
            </div>

            <div>
              <label
                for="email"
                data-i18n="contact_email_label"
                data-sads-element="label"
                data-sads-display="block"
                data-sads-margin-bottom="xs"
                data-sads-font-weight="bold"
                data-sads-text-color="contact-label-text"
                data-sads-text-align="left"
              >
                Email:
              </label>
              <input
                type="email"
                id="email"
                name="email"
                required
                data-sads-element="input"
                data-sads-width="full"
                data-sads-padding="custom:0.75rem"
                data-sads-border-width="custom:1px"
                data-sads-border-style="solid"
                data-sads-border-color="contact-input-border"
                data-sads-border-radius="custom:4px"
                data-sads-box-sizing="border-box"
                data-sads-bg-color="contact-input-bg"
                data-sads-text-color="contact-input-text"
              />
            </div>

            <div>
              <label
                for="message"
                data-i18n="contact_message_label"
                data-sads-element="label"
                data-sads-display="block"
                data-sads-margin-bottom="xs"
                data-sads-font-weight="bold"
                data-sads-text-color="contact-label-text"
                data-sads-text-align="left"
              >
                Message:
              </label>
              <textarea
                id="message"
                name="message"
                rows="4"
                required
                data-sads-element="textarea"
                data-sads-width="full"
                data-sads-padding="custom:0.75rem"
                data-sads-border-width="custom:1px"
                data-sads-border-style="solid"
                data-sads-border-color="contact-input-border"
                data-sads-border-radius="custom:4px"
                data-sads-box-sizing="border-box"
                data-sads-bg-color="contact-input-bg"
                data-sads-text-color="contact-input-text"
                data-sads-resize="vertical"
              ></textarea>
            </div>

            <button
              type="submit"
              class="contact-submit-button"
              data-i18n="contact_send_button"
              data-sads-element="button"
              data-sads-width="full"
              data-sads-padding="custom:10px 20px"
              data-sads-bg-color="contact-submit-bg"
              data-sads-text-color="contact-submit-text"
              data-sads-border-style="none"
              data-sads-border-radius="custom:5px"
              data-sads-cursor="pointer"
              data-sads-font-size="custom:1rem"
              data-sads-font-weight="bold"
              data-sads-transition="custom:background-color 0.3s ease"
            >
              Send Message
            </button>
            <div
              data-sads-element="status-message"
              id="contactFormStatus"
              role="status"
              data-sads-min-height="custom:1.5em"
              data-sads-margin-top="s"
              data-sads-text-align="center"
              data-sads-font-size="s"
            ></div>
          </form>
        </div>
      </section>

      <script>
        document.addEventListener("DOMContentLoaded", function () {
          const form = document.getElementById("contactForm");
          if (form) {
            const statusDiv = document.getElementById("contactFormStatus");
            const actionUrl = form.dataset.formActionUrl;
            const successMessage = form.dataset.successMessage;
            const errorMessage = form.dataset.errorMessage;

            form.addEventListener("submit", function (event) {
              event.preventDefault();
              const formData = new FormData(form);
              statusDiv.textContent = "";
              statusDiv.classList.remove("success", "error"); // Keep class-based styling for status messages for now

              fetch(actionUrl, {
                method: "POST",
                body: formData,
                headers: {
                  Accept: "application/json",
                },
              })
                .then((response) => {
                  if (response.ok) {
                    statusDiv.textContent = successMessage;
                    statusDiv.classList.add("success"); // JS adds 'success' class
                    form.reset();
                  } else {
                    response.json().then((data) => {
                      if (Object.hasOwn(data, "errors")) {
                        statusDiv.textContent = data["errors"]
                          .map((error) => error["message"])
                          .join(", ");
                      } else {
                        statusDiv.textContent = errorMessage;
                      }
                      statusDiv.classList.add("error"); // JS adds 'error' class
                    });
                  }
                })
                .catch((error) => {
                  statusDiv.textContent = errorMessage;
                  statusDiv.classList.add("error");
                });
            });
          }
        });
      </script>
    </main>

    <footer
      data-sads-component="footer"
      data-sads-bg-color="footer-bg"
      data-sads-text-color="text-footer"
      data-sads-padding="l 0"
      data-sads-text-align="center"
      data-sads-margin-top="xl"
    >
      <div
        data-sads-element="footer-content-container"
        data-sads-max-width="content-container"
        data-sads-margin="custom:0 auto"
        data-sads-padding="0 m"
      >
        <p
          data-sads-element="footer-text"
          data-sads-font-size="s"
          data-sads-margin="none"
        >
          &amp;copy; 2024 Simple Landing Page. All rights reserved.
        </p>
      </div>
    </footer>
    <script type="module" src="public/dist/main.js" defer></script>
  </body>
</html><|MERGE_RESOLUTION|>--- conflicted
+++ resolved
@@ -17,13 +17,10 @@
     <link href="public/style.css" rel="stylesheet" />
     <link href="public/dist/main.css" rel="stylesheet" />
     <link rel="icon" href="public/favicon.svg" type="image/svg+xml" />
-<<<<<<< HEAD
     <link
       href="https://fonts.googleapis.com/css2?family=Share+Tech+Mono&display=swap"
       rel="stylesheet"
     />
-=======
->>>>>>> 7ee8160a
   </head>
   <body>
     <header
