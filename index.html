<!doctype html>
<html lang="en">
  <head>
    <meta charset="utf-8" />
    <meta content="width=device-width, initial-scale=1.0" name="viewport" />

    <meta
      content="A simple and modern landing page template for showcasing your business, services, or portfolio."
      name="description"
    />
    <meta
      content="landing page, template, HTML, CSS, JavaScript, responsive, business, portfolio, services"
      name="keywords"
    />

    <title>Simple Landing Page</title>
    <link href="public/style.css" rel="stylesheet" />
    <link href="public/dist/main.css" rel="stylesheet" />
    <link rel="icon" href="public/favicon.svg" type="image/svg+xml" />
  </head>
  <body>
    <header
      data-sads-component="header"
      data-sads-bg-color="header-bg"
      data-sads-text-color="text-on-header-bg"
      data-sads-padding="m 0"
      data-sads-position="sticky"
      data-sads-top="custom:0"
      data-sads-width="full"
      data-sads-z-index="custom:1000"
      data-sads-shadow="subtle"
    >
      <nav
        data-sads-element="navbar"
        data-sads-display="flex"
        data-sads-flex-justify="space-between"
        data-sads-flex-align-items="center"
        data-sads-max-width="content-container"
        data-sads-margin="custom:0 auto"
        data-sads-padding="0 m"
        data-sads-responsive-rules='[
        {"breakpoint": "mobile", "styles": {"position": "relative"}}
    ]'
      >
        <div data-sads-element="logo-container">
          <a
<<<<<<< HEAD
            href=""
=======
            href="index.html"
>>>>>>> 36310aab
            data-sads-element="logo-link"
            data-sads-text-color="text-primary"
            data-sads-text-decoration="none"
            data-sads-font-weight="bold"
            data-sads-font-size="l"
          >
<<<<<<< HEAD
=======
            BrandName
>>>>>>> 36310aab
          </a>
        </div>

        <button
          data-sads-element="menu-toggle"
          aria-expanded="false"
<<<<<<< HEAD
          aria-label=""
=======
          aria-label="Toggle menu"
>>>>>>> 36310aab
          class="hamburger-menu"
          data-sads-display="none"
          data-sads-responsive-rules='[ {"breakpoint": "mobile", "styles": {"display": "block"}} ]'
          data-sads-button-variant="icon"
          data-sads-text-color="text-primary"
          data-sads-cursor="pointer"
          data-sads-bg-color="transparent"
          data-sads-border-style="none"
          data-sads-padding="s"
        >
          <span class="hamburger-bar"></span>
          <span class="hamburger-bar"></span>
          <span class="hamburger-bar"></span>
        </button>

        <div
          data-sads-element="nav-items-container"
          data-sads-display="flex"
          data-sads-flex-align-items="center"
          data-sads-gap="m"
          data-sads-responsive-rules='[
        {"breakpoint": "mobile", "styles": {"display": "none", "flexDirection": "column", "position": "absolute", "top": "custom:60px", "left": "custom:0", "width": "full", "bg-color": "header-bg", "padding": "m", "shadow": "subtle", "gap": "s", "zIndex": "custom:999" }}
      ]'
        >
          <ul
            data-sads-element="nav-list"
            data-sads-display="flex"
            data-sads-gap="m"
            data-sads-list-style="none"
            data-sads-padding="none"
            data-sads-margin="none"
            data-sads-responsive-rules='[
            {"breakpoint": "mobile", "styles": {"flexDirection": "column", "width": "full", "alignItems": "stretch", "gap": "s"}}
        ]'
          >
            <li data-sads-element="nav-item">
              <a
                href="#"
                data-i18n="nav_home"
                data-sads-text-color="text-nav-link"
                data-sads-text-decoration="none"
                data-sads-padding-top="xs"
                data-sads-padding-bottom="xs"
                data-sads-padding-left="s"
                data-sads-padding-right="s"
                data-sads-border-radius="s"
                data-sads-transition="custom:background-color 0.3s ease, color 0.3s ease"
              >
<<<<<<< HEAD
=======
                Home
>>>>>>> 36310aab
              </a>
            </li>

            <li data-sads-element="nav-item">
              <a
                href="#features"
                data-i18n="nav_features"
                data-sads-text-color="text-nav-link"
                data-sads-text-decoration="none"
                data-sads-padding-top="xs"
                data-sads-padding-bottom="xs"
                data-sads-padding-left="s"
                data-sads-padding-right="s"
                data-sads-border-radius="s"
                data-sads-transition="custom:background-color 0.3s ease, color 0.3s ease"
              >
<<<<<<< HEAD
=======
                Features
>>>>>>> 36310aab
              </a>
            </li>

            <li data-sads-element="nav-item">
              <a
                href="#testimonials"
                data-i18n="nav_testimonials"
                data-sads-text-color="text-nav-link"
                data-sads-text-decoration="none"
                data-sads-padding-top="xs"
                data-sads-padding-bottom="xs"
                data-sads-padding-left="s"
                data-sads-padding-right="s"
                data-sads-border-radius="s"
                data-sads-transition="custom:background-color 0.3s ease, color 0.3s ease"
              >
<<<<<<< HEAD
=======
                Testimonials
>>>>>>> 36310aab
              </a>
            </li>

            <li data-sads-element="nav-item">
              <a
                href="#portfolio"
                data-i18n="nav_portfolio"
                data-sads-text-color="text-nav-link"
                data-sads-text-decoration="none"
                data-sads-padding-top="xs"
                data-sads-padding-bottom="xs"
                data-sads-padding-left="s"
                data-sads-padding-right="s"
                data-sads-border-radius="s"
                data-sads-transition="custom:background-color 0.3s ease, color 0.3s ease"
              >
<<<<<<< HEAD
=======
                Portfolio
>>>>>>> 36310aab
              </a>
            </li>

            <li data-sads-element="nav-item">
              <a
                href="#blog"
                data-i18n="nav_blog"
                data-sads-text-color="text-nav-link"
                data-sads-text-decoration="none"
                data-sads-padding-top="xs"
                data-sads-padding-bottom="xs"
                data-sads-padding-left="s"
                data-sads-padding-right="s"
                data-sads-border-radius="s"
                data-sads-transition="custom:background-color 0.3s ease, color 0.3s ease"
              >
<<<<<<< HEAD
=======
                Blog
>>>>>>> 36310aab
              </a>
            </li>
          </ul>

          <button
            data-sads-element="dark-mode-toggle"
            aria-label="Switch to Dark Mode"
            id="dark-mode-toggle"
            data-sads-button-variant="icon"
            data-sads-text-color="text-primary"
            data-sads-padding="xs"
            data-sads-responsive-rules='[
            {"breakpoint": "mobile", "styles": {"marginTop": "s", "marginLeft": "custom:0", "width": "auto", "padding": "s"}}
        ]'
          >
            🌙
          </button>

          <div
            data-sads-element="language-switcher"
            id="language-switcher"
            data-sads-display="flex"
            data-sads-gap="s"
            data-sads-responsive-rules='[
            {"breakpoint": "mobile", "styles": {"width": "full", "justifyContent": "center", "marginTop": "m", "marginLeft": "custom:0"}}
        ]'
          >
            <button
              data-lang="en"
              data-sads-button-variant="outline"
              data-sads-text-color="text-primary"
              data-sads-bg-color="surface"
              data-sads-border-color="input-border-color"
              data-sads-padding="xs s"
              data-sads-responsive-rules='[
            {"breakpoint": "mobile", "styles": {"padding": "s m"}}
          ]'
            >
              EN
            </button>
            <button
              data-lang="es"
              data-sads-button-variant="outline"
              data-sads-text-color="text-primary"
              data-sads-bg-color="surface"
              data-sads-border-color="input-border-color"
              data-sads-padding="xs s"
              data-sads-responsive-rules='[
            {"breakpoint": "mobile", "styles": {"padding": "s m"}}
          ]'
            >
              ES
            </button>
          </div>
        </div>
      </nav>
    </header>

    <main>
      <section
        data-sads-component="hero"
        data-sads-padding="xxl xl"
        data-sads-text-align="center"
        data-sads-bg-color="hero-bg"
        data-sads-text-color="text-on-hero"
        data-sads-display="flex"
        data-sads-flex-direction="column"
        data-sads-flex-justify="center"
        data-sads-flex-align-items="center"
      >
        <h1
          data-sads-element="title"
<<<<<<< HEAD
          data-i18n="hero_title_placeholder"
=======
          data-i18n="hero_title_v1"
>>>>>>> 36310aab
          data-sads-font-size="custom:2.5rem"
          data-sads-margin-bottom="m"
        >
          Welcome to Our Site
        </h1>
        <p
          data-sads-element="subtitle"
<<<<<<< HEAD
          data-i18n="hero_subtitle_placeholder"
=======
          data-i18n="hero_subtitle_v1"
>>>>>>> 36310aab
          data-sads-font-size="custom:1.2rem"
          data-sads-margin-bottom="xl"
          data-sads-max-width="custom:800px"
        >
          Discover amazing things.
        </p>
<<<<<<< HEAD
      </section>

=======

        <a
          data-sads-element="cta-button"
          class="cta-button"
          href="#signup"
          data-sads-display="inline-block"
          data-sads-padding="s l"
          data-sads-text-decoration="none"
          data-sads-font-weight="bold"
          data-sads-border-radius="s"
          data-sads-bg-color="cta-hero-bg"
          data-sads-text-color="cta-hero-text"
          data-sads-transition="custom:background-color 0.3s ease, color 0.3s ease"
        >
          Learn More
        </a>
      </section>
>>>>>>> 36310aab
      <section
        data-sads-component="features"
        id="features"
        data-aos="fade-up"
        data-aos-delay="100"
        data-sads-padding="xl"
        data-sads-text-align="center"
        data-sads-bg-color="features-bg"
      >
        <h2
          data-sads-element="title"
          data-i18n="features_title"
          data-sads-margin-bottom="xl"
          data-sads-font-size="custom:2rem"
        >
          Our Features
        </h2>
        <div
          data-sads-element="list"
          data-sads-display="flex"
          data-sads-flex-wrap="wrap"
          data-sads-flex-justify="space-around"
          data-sads-gap="custom:20px"
          data-sads-max-width="content-container"
          data-sads-margin="custom:0 auto"
          data-sads-responsive-rules='[
        {"breakpoint": "mobile", "styles": {"flexDirection": "column", "gap": "custom:0"}} 
    ]'
        >
          <div
            data-sads-element="item"
            class="feature-item"
            data-sads-bg-color="feature-item-bg"
            data-sads-padding="custom:1.5rem"
            data-sads-border-radius="custom:8px"
            data-sads-shadow="feature-item-shadow"
            data-sads-flex-basis="custom:calc(33.333% - 20px)"
            data-sads-box-sizing="border-box"
            data-sads-text-align="left"
            data-sads-responsive-rules='[
            {"breakpoint": "mobile", "styles": {"flexBasis": "full", "marginBottom": "custom:20px"}}
        ]'
          >
            <h3
              data-sads-element="item-title"
              data-sads-margin-top="none"
              data-sads-text-color="feature-item-title-text"
              data-sads-font-size="l"
<<<<<<< HEAD
            ></h3>
            <p
              data-sads-element="item-description"
              data-sads-font-size="default"
            ></p>
=======
            >
              Feature One
            </h3>
            <p
              data-sads-element="item-description"
              data-sads-font-size="default"
            >
              Description of feature one.
            </p>
>>>>>>> 36310aab
          </div>

          <div
            data-sads-element="item"
            class="feature-item"
            data-sads-bg-color="feature-item-bg"
            data-sads-padding="custom:1.5rem"
            data-sads-border-radius="custom:8px"
            data-sads-shadow="feature-item-shadow"
            data-sads-flex-basis="custom:calc(33.333% - 20px)"
            data-sads-box-sizing="border-box"
            data-sads-text-align="left"
            data-sads-responsive-rules='[
            {"breakpoint": "mobile", "styles": {"flexBasis": "full", "marginBottom": "custom:20px"}}
        ]'
          >
            <h3
              data-sads-element="item-title"
              data-sads-margin-top="none"
              data-sads-text-color="feature-item-title-text"
              data-sads-font-size="l"
<<<<<<< HEAD
            ></h3>
            <p
              data-sads-element="item-description"
              data-sads-font-size="default"
            ></p>
=======
            >
              Feature Two
            </h3>
            <p
              data-sads-element="item-description"
              data-sads-font-size="default"
            >
              Description of feature two.
            </p>
>>>>>>> 36310aab
          </div>

          <div
            data-sads-element="item"
            class="feature-item"
            data-sads-bg-color="feature-item-bg"
            data-sads-padding="custom:1.5rem"
            data-sads-border-radius="custom:8px"
            data-sads-shadow="feature-item-shadow"
            data-sads-flex-basis="custom:calc(33.333% - 20px)"
            data-sads-box-sizing="border-box"
            data-sads-text-align="left"
            data-sads-responsive-rules='[
            {"breakpoint": "mobile", "styles": {"flexBasis": "full", "marginBottom": "custom:20px"}}
        ]'
          >
            <h3
              data-sads-element="item-title"
              data-sads-margin-top="none"
              data-sads-text-color="feature-item-title-text"
              data-sads-font-size="l"
<<<<<<< HEAD
            ></h3>
            <p
              data-sads-element="item-description"
              data-sads-font-size="default"
            ></p>
=======
            >
              Feature Three
            </h3>
            <p
              data-sads-element="item-description"
              data-sads-font-size="default"
            >
              Description of feature three.
            </p>
>>>>>>> 36310aab
          </div>
        </div>
      </section>
      <section
        data-sads-component="testimonials"
        id="testimonials"
        data-sads-padding="xl"
        data-sads-text-align="center"
        data-sads-bg-color="testimonials-bg"
      >
        <h2
          data-sads-element="title"
          data-i18n="testimonials_title"
          data-sads-margin-bottom="xl"
          data-sads-font-size="custom:2rem"
          data-sads-text-color="testimonials-title-text"
<<<<<<< HEAD
        ></h2>
=======
        >
          What Our Users Say
        </h2>
>>>>>>> 36310aab
        <div
          data-sads-element="list"
          data-sads-display="flex"
          data-sads-gap="custom:20px"
          data-sads-max-width="content-container"
          data-sads-margin="custom:0 auto"
          data-sads-responsive-rules='[
        {"breakpoint": "mobile", "styles": {"flexDirection": "column", "gap": "custom:0"}}, 
        {"breakpoint": "tablet", "styles": {"flexDirection": "row", "flexWrap": "wrap", "flexJustify": "space-around", "alignItems": "stretch", "gap": "custom:20px"}},
        {"breakpoint": "desktop", "styles": {"flexDirection": "row", "flexWrap": "wrap", "flexJustify": "space-around", "alignItems": "stretch", "gap": "custom:20px"}}
    ]'
        >
          <article
            data-sads-element="item"
            class="testimonial-item"
            data-sads-bg-color="testimonial-item-bg"
            data-sads-padding="custom:1.5rem"
            data-sads-border-radius="custom:8px"
            data-sads-shadow="testimonial-item-shadow"
            data-sads-box-sizing="border-box"
            data-sads-text-align="center"
            data-sads-display="flex"
            data-sads-flex-direction="column"
            data-sads-flex-basis="full"
            data-sads-responsive-rules='[
            {"breakpoint": "mobile", "styles": {"marginBottom": "custom:20px"}},
            {"breakpoint": "tablet", "styles": {"flexBasis": "custom:calc(50% - 10px)", "marginBottom": "custom:20px"}}, 
            {"breakpoint": "desktop", "styles": {"flexBasis": "custom:calc(33.333% - 40px)", "marginBottom": "custom:20px"}} 
        ]'
          >
<<<<<<< HEAD
=======
            <img
              data-sads-element="author-image"
              src="data:image/svg+xml;base64,PHN2ZyB3aWR0aD0iODAiIGhlaWdodD0iODAiIHhtbG5zPSJodHRwOi8vd3d3LnczLm9yZy8yMDAwL3N2ZyI+PHJlY3Qgd2lkdGg9IjgwIiBoZWlnaHQ9IjgwIiBmaWxsPSIjY2NjIi8+PC9zdmc+"
              alt="User 1 Photo"
              data-sads-width="custom:80px"
              data-sads-height="custom:80px"
              data-sads-border-radius="circle"
              data-sads-object-fit="cover"
              data-sads-margin-bottom="m"
              data-sads-border-width="custom:3px"
              data-sads-border-style="solid"
              data-sads-border-color="testimonial-img-border"
              data-sads-margin="custom:0 auto 1rem auto"
            />

>>>>>>> 36310aab
            <p
              data-sads-element="quote-text"
              data-sads-font-style="italic"
              data-sads-text-color="testimonial-quote-text"
              data-sads-margin-bottom="m"
              data-sads-flex-grow="1"
            >
              "This is the best service I have ever used. Highly recommended!"
            </p>
            <h4
              data-sads-element="author-name"
              data-sads-margin-top="none"
              data-sads-font-weight="bold"
              data-sads-text-color="testimonial-author-text"
            >
              - Jane Doe
            </h4>
          </article>

          <article
            data-sads-element="item"
            class="testimonial-item"
            data-sads-bg-color="testimonial-item-bg"
            data-sads-padding="custom:1.5rem"
            data-sads-border-radius="custom:8px"
            data-sads-shadow="testimonial-item-shadow"
            data-sads-box-sizing="border-box"
            data-sads-text-align="center"
            data-sads-display="flex"
            data-sads-flex-direction="column"
            data-sads-flex-basis="full"
            data-sads-responsive-rules='[
            {"breakpoint": "mobile", "styles": {"marginBottom": "custom:20px"}},
            {"breakpoint": "tablet", "styles": {"flexBasis": "custom:calc(50% - 10px)", "marginBottom": "custom:20px"}}, 
            {"breakpoint": "desktop", "styles": {"flexBasis": "custom:calc(33.333% - 40px)", "marginBottom": "custom:20px"}} 
        ]'
          >
<<<<<<< HEAD
=======
            <img
              data-sads-element="author-image"
              src="data:image/svg+xml;base64,PHN2ZyB3aWR0aD0iODAiIGhlaWdodD0iODAiIHhtbG5zPSJodHRwOi8vd3d3LnczLm9yZy8yMDAwL3N2ZyI+PHJlY3Qgd2lkdGg9IjgwIiBoZWlnaHQ9IjgwIiBmaWxsPSIjY2NjIi8+PC9zdmc+"
              alt="User 2 Photo"
              data-sads-width="custom:80px"
              data-sads-height="custom:80px"
              data-sads-border-radius="circle"
              data-sads-object-fit="cover"
              data-sads-margin-bottom="m"
              data-sads-border-width="custom:3px"
              data-sads-border-style="solid"
              data-sads-border-color="testimonial-img-border"
              data-sads-margin="custom:0 auto 1rem auto"
            />

>>>>>>> 36310aab
            <p
              data-sads-element="quote-text"
              data-sads-font-style="italic"
              data-sads-text-color="testimonial-quote-text"
              data-sads-margin-bottom="m"
              data-sads-flex-grow="1"
            >
              "Amazing features and incredible support. My business has grown
              significantly."
            </p>
            <h4
              data-sads-element="author-name"
              data-sads-margin-top="none"
              data-sads-font-weight="bold"
              data-sads-text-color="testimonial-author-text"
            >
              - John Smith
            </h4>
          </article>

          <article
            data-sads-element="item"
            class="testimonial-item"
            data-sads-bg-color="testimonial-item-bg"
            data-sads-padding="custom:1.5rem"
            data-sads-border-radius="custom:8px"
            data-sads-shadow="testimonial-item-shadow"
            data-sads-box-sizing="border-box"
            data-sads-text-align="center"
            data-sads-display="flex"
            data-sads-flex-direction="column"
            data-sads-flex-basis="full"
            data-sads-responsive-rules='[
            {"breakpoint": "mobile", "styles": {"marginBottom": "custom:20px"}},
            {"breakpoint": "tablet", "styles": {"flexBasis": "custom:calc(50% - 10px)", "marginBottom": "custom:20px"}}, 
            {"breakpoint": "desktop", "styles": {"flexBasis": "custom:calc(33.333% - 40px)", "marginBottom": "custom:20px"}} 
        ]'
          >
<<<<<<< HEAD
=======
            <img
              data-sads-element="author-image"
              src="data:image/svg+xml;base64,PHN2ZyB3aWR0aD0iODAiIGhlaWdodD0iODAiIHhtbG5zPSJodHRwOi8vd3d3LnczLm9yZy8yMDAwL3N2ZyI+PHJlY3Qgd2lkdGg9IjgwIiBoZWlnaHQ9IjgwIiBmaWxsPSIjY2NjIi8+PC9zdmc+"
              alt="User 3 Photo"
              data-sads-width="custom:80px"
              data-sads-height="custom:80px"
              data-sads-border-radius="circle"
              data-sads-object-fit="cover"
              data-sads-margin-bottom="m"
              data-sads-border-width="custom:3px"
              data-sads-border-style="solid"
              data-sads-border-color="testimonial-img-border"
              data-sads-margin="custom:0 auto 1rem auto"
            />

>>>>>>> 36310aab
            <p
              data-sads-element="quote-text"
              data-sads-font-style="italic"
              data-sads-text-color="testimonial-quote-text"
              data-sads-margin-bottom="m"
              data-sads-flex-grow="1"
            >
              "A game-changer for our workflow. Simple, effective, and
              reliable."
            </p>
            <h4
              data-sads-element="author-name"
              data-sads-margin-top="none"
              data-sads-font-weight="bold"
              data-sads-text-color="testimonial-author-text"
            >
              - Alice Brown
            </h4>
          </article>
        </div>
      </section>
<<<<<<< HEAD

=======
>>>>>>> 36310aab
      <section
        data-sads-component="portfolio"
        id="portfolio"
        data-sads-padding="xl"
        data-sads-text-align="center"
        data-sads-bg-color="portfolio-bg"
      >
        <h2
          data-sads-element="title"
          data-i18n="portfolio_title"
          data-sads-margin-bottom="xl"
          data-sads-font-size="custom:2rem"
          data-sads-text-color="portfolio-title-text"
        >
          Our Work
        </h2>
        <div
          data-sads-element="grid"
          data-sads-display="grid"
          data-sads-grid-template-columns="custom:repeat(auto-fit, minmax(280px, 1fr))"
          data-sads-gap="custom:20px"
          data-sads-max-width="content-container"
          data-sads-margin="custom:0 auto"
        >
          <article
            data-sads-element="item"
            id="project1"
            data-sads-bg-color="portfolio-item-bg"
            data-sads-border-radius="custom:8px"
            data-sads-shadow="portfolio-item-shadow"
            data-sads-overflow="hidden"
            data-sads-text-align="left"
          >
            <img
              data-sads-element="item-image"
              src="data:image/svg+xml;base64,PHN2ZyB3aWR0aD0iMzAwIiBoZWlnaHQ9IjIwMCIgeG1sbnM9Imh0dHA6Ly93d3cudzMub3JnLzIwMDAvc3ZnIj48cmVjdCB3aWR0aD0iMzAwIiBoZWlnaHQ9IjIwMCIgZmlsbD0iI2NjYyIvPjwvc3ZnPg=="
<<<<<<< HEAD
              alt="Portfolio image"
=======
              alt="project_alpha_alt"
>>>>>>> 36310aab
              data-sads-width="full"
              data-sads-height="auto"
              data-sads-display="block"
              data-sads-border-bottom-width="custom:1px"
              data-sads-border-bottom-style="solid"
              data-sads-border-bottom-color="portfolio-img-border"
            />

            <h3
              data-sads-element="item-title"
              data-sads-margin="custom:1rem 1rem 0.5rem"
              data-sads-text-color="portfolio-item-heading-text"
              data-sads-font-size="l"
            >
              Project Alpha
            </h3>
            <p
              data-sads-element="item-description"
              data-sads-margin="custom:0 1rem 1rem"
              data-sads-text-color="portfolio-item-para-text"
              data-sads-font-size="custom:0.9rem"
            >
              Description for Project Alpha.
            </p>
          </article>

          <article
            data-sads-element="item"
            id="project2"
            data-sads-bg-color="portfolio-item-bg"
            data-sads-border-radius="custom:8px"
            data-sads-shadow="portfolio-item-shadow"
            data-sads-overflow="hidden"
            data-sads-text-align="left"
          >
            <img
              data-sads-element="item-image"
              src="data:image/svg+xml;base64,PHN2ZyB3aWR0aD0iMzAwIiBoZWlnaHQ9IjIwMCIgeG1sbnM9Imh0dHA6Ly93d3cudzMub3JnLzIwMDAvc3ZnIj48cmVjdCB3aWR0aD0iMzAwIiBoZWlnaHQ9IjIwMCIgZmlsbD0iI2NjYyIvPjwvc3ZnPg=="
<<<<<<< HEAD
              alt="Portfolio image"
=======
              alt="project_beta_alt"
>>>>>>> 36310aab
              data-sads-width="full"
              data-sads-height="auto"
              data-sads-display="block"
              data-sads-border-bottom-width="custom:1px"
              data-sads-border-bottom-style="solid"
              data-sads-border-bottom-color="portfolio-img-border"
            />

            <h3
              data-sads-element="item-title"
              data-sads-margin="custom:1rem 1rem 0.5rem"
              data-sads-text-color="portfolio-item-heading-text"
              data-sads-font-size="l"
            >
              Project Beta
            </h3>
            <p
              data-sads-element="item-description"
              data-sads-margin="custom:0 1rem 1rem"
              data-sads-text-color="portfolio-item-para-text"
              data-sads-font-size="custom:0.9rem"
            >
              Description for Project Beta.
            </p>
          </article>

          <article
            data-sads-element="item"
            id="project3"
            data-sads-bg-color="portfolio-item-bg"
            data-sads-border-radius="custom:8px"
            data-sads-shadow="portfolio-item-shadow"
            data-sads-overflow="hidden"
            data-sads-text-align="left"
          >
            <img
              data-sads-element="item-image"
              src="data:image/svg+xml;base64,PHN2ZyB3aWR0aD0iMzAwIiBoZWlnaHQ9IjIwMCIgeG1sbnM9Imh0dHA6Ly93d3cudzMub3JnLzIwMDAvc3ZnIj48cmVjdCB3aWR0aD0iMzAwIiBoZWlnaHQ9IjIwMCIgZmlsbD0iI2NjYyIvPjwvc3ZnPg=="
<<<<<<< HEAD
              alt="Portfolio image"
=======
              alt="project_gamma_alt"
>>>>>>> 36310aab
              data-sads-width="full"
              data-sads-height="auto"
              data-sads-display="block"
              data-sads-border-bottom-width="custom:1px"
              data-sads-border-bottom-style="solid"
              data-sads-border-bottom-color="portfolio-img-border"
            />

            <h3
              data-sads-element="item-title"
              data-sads-margin="custom:1rem 1rem 0.5rem"
              data-sads-text-color="portfolio-item-heading-text"
              data-sads-font-size="l"
            >
              Project Gamma
            </h3>
            <p
              data-sads-element="item-description"
              data-sads-margin="custom:0 1rem 1rem"
              data-sads-text-color="portfolio-item-para-text"
              data-sads-font-size="custom:0.9rem"
            >
              Description for Project Gamma.
            </p>
          </article>

          <article
            data-sads-element="item"
            id="project4"
            data-sads-bg-color="portfolio-item-bg"
            data-sads-border-radius="custom:8px"
            data-sads-shadow="portfolio-item-shadow"
            data-sads-overflow="hidden"
            data-sads-text-align="left"
          >
            <img
              data-sads-element="item-image"
              src="data:image/svg+xml;base64,PHN2ZyB3aWR0aD0iMzAwIiBoZWlnaHQ9IjIwMCIgeG1sbnM9Imh0dHA6Ly93d3cudzMub3JnLzIwMDAvc3ZnIj48cmVjdCB3aWR0aD0iMzAwIiBoZWlnaHQ9IjIwMCIgZmlsbD0iI2NjYyIvPjwvc3ZnPg=="
<<<<<<< HEAD
              alt="Portfolio image"
=======
              alt="project_delta_alt"
>>>>>>> 36310aab
              data-sads-width="full"
              data-sads-height="auto"
              data-sads-display="block"
              data-sads-border-bottom-width="custom:1px"
              data-sads-border-bottom-style="solid"
              data-sads-border-bottom-color="portfolio-img-border"
            />

            <h3
              data-sads-element="item-title"
              data-sads-margin="custom:1rem 1rem 0.5rem"
              data-sads-text-color="portfolio-item-heading-text"
              data-sads-font-size="l"
            >
              Project Delta
            </h3>
            <p
              data-sads-element="item-description"
              data-sads-margin="custom:0 1rem 1rem"
              data-sads-text-color="portfolio-item-para-text"
              data-sads-font-size="custom:0.9rem"
            >
              Description for Project Delta.
            </p>
          </article>
        </div>
      </section>
<<<<<<< HEAD

=======
>>>>>>> 36310aab
      <section
        data-sads-component="blog"
        id="blog"
        data-sads-padding="xl"
        data-sads-text-align="center"
        data-sads-bg-color="blog-bg"
      >
        <h2
          data-sads-element="title"
          data-i18n="blog_title"
          data-sads-margin-bottom="xl"
          data-sads-font-size="custom:2rem"
          data-sads-text-color="blog-title-text"
        >
          Latest Posts
        </h2>
        <div
          data-sads-element="list"
          data-sads-display="flex"
          data-sads-flex-wrap="wrap"
          data-sads-flex-justify="space-around"
          data-sads-gap="custom:20px"
          data-sads-max-width="content-container"
          data-sads-margin="custom:0 auto"
          data-sads-responsive-rules='[
        {"breakpoint": "mobile", "styles": {"flexDirection": "column", "gap": "custom:0", "alignItems": "center" }} 
    ]'
        >
          <article
            data-sads-element="item"
            class="blog-item"
            id="post1"
            data-sads-bg-color="blog-item-bg"
            data-sads-padding="custom:1.5rem"
            data-sads-border-radius="custom:8px"
            data-sads-shadow="blog-item-shadow"
            data-sads-flex-basis="custom:calc(33.333% - 40px)"
            data-sads-text-align="left"
            data-sads-box-sizing="border-box"
            data-sads-responsive-rules='[
            {"breakpoint": "mobile", "styles": {"flexBasis": "full", "marginBottom": "custom:20px", "width": "full"}} 
        ]'
          >
            <h3
              data-sads-element="item-title"
              data-sads-margin-top="none"
              data-sads-text-color="blog-item-title-text"
              data-sads-font-size="l"
            >
              Alpha Post Title
            </h3>
            <p
              data-sads-element="item-excerpt"
              data-sads-font-size="custom:0.9rem"
              data-sads-text-color="blog-item-excerpt-text"
              data-sads-margin-bottom="m"
            >
              Excerpt for Alpha blog post...
            </p>
            <a
              data-sads-element="read-more-link"
              class="read-more-link"
              href="#post1-link"
              data-sads-display="inline-block"
              data-sads-text-color="blog-readmore-text"
              data-sads-text-decoration="none"
              data-sads-font-weight="bold"
            >
              Read Alpha Post</a
            >
          </article>

          <article
            data-sads-element="item"
            class="blog-item"
            id="post2"
            data-sads-bg-color="blog-item-bg"
            data-sads-padding="custom:1.5rem"
            data-sads-border-radius="custom:8px"
            data-sads-shadow="blog-item-shadow"
            data-sads-flex-basis="custom:calc(33.333% - 40px)"
            data-sads-text-align="left"
            data-sads-box-sizing="border-box"
            data-sads-responsive-rules='[
            {"breakpoint": "mobile", "styles": {"flexBasis": "full", "marginBottom": "custom:20px", "width": "full"}} 
        ]'
          >
            <h3
              data-sads-element="item-title"
              data-sads-margin-top="none"
              data-sads-text-color="blog-item-title-text"
              data-sads-font-size="l"
            >
              Beta Post Title
            </h3>
            <p
              data-sads-element="item-excerpt"
              data-sads-font-size="custom:0.9rem"
              data-sads-text-color="blog-item-excerpt-text"
              data-sads-margin-bottom="m"
            >
              Excerpt for Beta blog post...
            </p>
            <a
              data-sads-element="read-more-link"
              class="read-more-link"
              href="#post2-link"
              data-sads-display="inline-block"
              data-sads-text-color="blog-readmore-text"
              data-sads-text-decoration="none"
              data-sads-font-weight="bold"
            >
              Read Beta Post</a
            >
          </article>

          <article
            data-sads-element="item"
            class="blog-item"
            id="post3"
            data-sads-bg-color="blog-item-bg"
            data-sads-padding="custom:1.5rem"
            data-sads-border-radius="custom:8px"
            data-sads-shadow="blog-item-shadow"
            data-sads-flex-basis="custom:calc(33.333% - 40px)"
            data-sads-text-align="left"
            data-sads-box-sizing="border-box"
            data-sads-responsive-rules='[
            {"breakpoint": "mobile", "styles": {"flexBasis": "full", "marginBottom": "custom:20px", "width": "full"}} 
        ]'
          >
            <h3
              data-sads-element="item-title"
              data-sads-margin-top="none"
              data-sads-text-color="blog-item-title-text"
              data-sads-font-size="l"
            >
              Gamma Post Title
            </h3>
            <p
              data-sads-element="item-excerpt"
              data-sads-font-size="custom:0.9rem"
              data-sads-text-color="blog-item-excerpt-text"
              data-sads-margin-bottom="m"
            >
              Excerpt for Gamma blog post...
            </p>
            <a
              data-sads-element="read-more-link"
              class="read-more-link"
              href="#post3-link"
              data-sads-display="inline-block"
              data-sads-text-color="blog-readmore-text"
              data-sads-text-decoration="none"
              data-sads-font-weight="bold"
            >
              Read Gamma Post</a
            >
          </article>
        </div>
      </section>
<<<<<<< HEAD

=======
>>>>>>> 36310aab
      <section
        data-sads-component="contact-form"
        id="contact"
        data-sads-padding="xl"
        data-sads-bg-color="contact-section-bg"
        data-sads-text-align="center"
      >
        <div
          data-sads-element="container"
          data-sads-max-width="custom:600px"
          data-sads-margin="custom:0 auto"
          data-sads-bg-color="contact-form-inner-bg"
          data-sads-padding="xl"
          data-sads-border-radius="custom:8px"
          data-sads-shadow="contact-form-shadow"
        >
          <h2
            data-sads-element="title"
            data-i18n="contact_title"
            data-sads-font-size="custom:2rem"
            data-sads-text-color="text-primary"
            data-sads-margin-bottom="xl"
            data-sads-text-align="center"
          >
            Contact Us
          </h2>
          <form
            data-sads-element="form"
            class="contact-form-tag"
            id="contactForm"
            method="POST"
<<<<<<< HEAD
            action="#"
            data-form-action-url="#"
            data-success-message="Message sent!"
            data-error-message="Error sending message."
=======
            action="https://formspree.io/f/xgvyddyg"
            data-form-action-url="https://formspree.io/f/xgvyddyg"
            data-success-message="Message sent successfully! Thank you."
            data-error-message="Oops! Something went wrong. Please try again."
>>>>>>> 36310aab
            data-sads-display="flex"
            data-sads-flex-direction="column"
            data-sads-gap="m"
          >
            <div>
              <label
                for="name"
                data-i18n="contact_name_label"
                data-sads-element="label"
                data-sads-display="block"
                data-sads-margin-bottom="xs"
                data-sads-font-weight="bold"
                data-sads-text-color="contact-label-text"
                data-sads-text-align="left"
              >
                Name:
              </label>
              <input
                type="text"
                id="name"
                name="name"
                required
                data-sads-element="input"
                data-sads-width="full"
                data-sads-padding="custom:0.75rem"
                data-sads-border-width="custom:1px"
                data-sads-border-style="solid"
                data-sads-border-color="contact-input-border"
                data-sads-border-radius="custom:4px"
                data-sads-box-sizing="border-box"
                data-sads-bg-color="contact-input-bg"
                data-sads-text-color="contact-input-text"
              />
            </div>

            <div>
              <label
                for="email"
                data-i18n="contact_email_label"
                data-sads-element="label"
                data-sads-display="block"
                data-sads-margin-bottom="xs"
                data-sads-font-weight="bold"
                data-sads-text-color="contact-label-text"
                data-sads-text-align="left"
              >
                Email:
              </label>
              <input
                type="email"
                id="email"
                name="email"
                required
                data-sads-element="input"
                data-sads-width="full"
                data-sads-padding="custom:0.75rem"
                data-sads-border-width="custom:1px"
                data-sads-border-style="solid"
                data-sads-border-color="contact-input-border"
                data-sads-border-radius="custom:4px"
                data-sads-box-sizing="border-box"
                data-sads-bg-color="contact-input-bg"
                data-sads-text-color="contact-input-text"
              />
            </div>

            <div>
              <label
                for="message"
                data-i18n="contact_message_label"
                data-sads-element="label"
                data-sads-display="block"
                data-sads-margin-bottom="xs"
                data-sads-font-weight="bold"
                data-sads-text-color="contact-label-text"
                data-sads-text-align="left"
              >
                Message:
              </label>
              <textarea
                id="message"
                name="message"
                rows="4"
                required
                data-sads-element="textarea"
                data-sads-width="full"
                data-sads-padding="custom:0.75rem"
                data-sads-border-width="custom:1px"
                data-sads-border-style="solid"
                data-sads-border-color="contact-input-border"
                data-sads-border-radius="custom:4px"
                data-sads-box-sizing="border-box"
                data-sads-bg-color="contact-input-bg"
                data-sads-text-color="contact-input-text"
                data-sads-resize="vertical"
              ></textarea>
            </div>

            <button
              type="submit"
              class="contact-submit-button"
              data-i18n="contact_send_button"
              data-sads-element="button"
              data-sads-width="full"
              data-sads-padding="custom:10px 20px"
              data-sads-bg-color="contact-submit-bg"
              data-sads-text-color="contact-submit-text"
              data-sads-border-style="none"
              data-sads-border-radius="custom:5px"
              data-sads-cursor="pointer"
              data-sads-font-size="custom:1rem"
              data-sads-font-weight="bold"
              data-sads-transition="custom:background-color 0.3s ease"
            >
              Send Message
            </button>
            <div
              data-sads-element="status-message"
              id="contactFormStatus"
              role="status"
              data-sads-min-height="custom:1.5em"
              data-sads-margin-top="s"
              data-sads-text-align="center"
              data-sads-font-size="s"
            ></div>
          </form>
        </div>
      </section>

      <script>
        document.addEventListener("DOMContentLoaded", function () {
          const form = document.getElementById("contactForm");
          if (form) {
            const statusDiv = document.getElementById("contactFormStatus");
            const actionUrl = form.dataset.formActionUrl;
            const successMessage = form.dataset.successMessage;
            const errorMessage = form.dataset.errorMessage;

            form.addEventListener("submit", function (event) {
              event.preventDefault();
              const formData = new FormData(form);
              statusDiv.textContent = "";
              statusDiv.classList.remove("success", "error"); // Keep class-based styling for status messages for now

              fetch(actionUrl, {
                method: "POST",
                body: formData,
                headers: {
                  Accept: "application/json",
                },
              })
                .then((response) => {
                  if (response.ok) {
                    statusDiv.textContent = successMessage;
                    statusDiv.classList.add("success"); // JS adds 'success' class
                    form.reset();
                  } else {
                    response.json().then((data) => {
                      if (Object.hasOwn(data, "errors")) {
                        statusDiv.textContent = data["errors"]
                          .map((error) => error["message"])
                          .join(", ");
                      } else {
                        statusDiv.textContent = errorMessage;
                      }
                      statusDiv.classList.add("error"); // JS adds 'error' class
                    });
                  }
                })
                .catch((error) => {
                  statusDiv.textContent = errorMessage;
                  statusDiv.classList.add("error");
                });
            });
          }
        });
      </script>
    </main>

    <footer
      data-sads-component="footer"
      data-sads-bg-color="footer-bg"
      data-sads-text-color="text-footer"
      data-sads-padding="l 0"
      data-sads-text-align="center"
      data-sads-margin-top="xl"
    >
      <div
        data-sads-element="footer-content-container"
        data-sads-max-width="content-container"
        data-sads-margin="custom:0 auto"
        data-sads-padding="0 m"
      >
        <p
          data-sads-element="footer-text"
          data-sads-font-size="s"
          data-sads-margin="none"
<<<<<<< HEAD
        ></p>
      </div>
    </footer>

=======
        >
          &amp;copy; 2024 Simple Landing Page. All rights reserved.
        </p>
      </div>
    </footer>
>>>>>>> 36310aab
    <script type="module" src="public/dist/main.js" defer></script>
  </body>
</html><|MERGE_RESOLUTION|>--- conflicted
+++ resolved
@@ -44,32 +44,20 @@
       >
         <div data-sads-element="logo-container">
           <a
-<<<<<<< HEAD
-            href=""
-=======
             href="index.html"
->>>>>>> 36310aab
             data-sads-element="logo-link"
             data-sads-text-color="text-primary"
             data-sads-text-decoration="none"
             data-sads-font-weight="bold"
             data-sads-font-size="l"
           >
-<<<<<<< HEAD
-=======
-            BrandName
->>>>>>> 36310aab
           </a>
         </div>
 
         <button
           data-sads-element="menu-toggle"
           aria-expanded="false"
-<<<<<<< HEAD
-          aria-label=""
-=======
           aria-label="Toggle menu"
->>>>>>> 36310aab
           class="hamburger-menu"
           data-sads-display="none"
           data-sads-responsive-rules='[ {"breakpoint": "mobile", "styles": {"display": "block"}} ]'
@@ -118,10 +106,7 @@
                 data-sads-border-radius="s"
                 data-sads-transition="custom:background-color 0.3s ease, color 0.3s ease"
               >
-<<<<<<< HEAD
-=======
                 Home
->>>>>>> 36310aab
               </a>
             </li>
 
@@ -138,10 +123,7 @@
                 data-sads-border-radius="s"
                 data-sads-transition="custom:background-color 0.3s ease, color 0.3s ease"
               >
-<<<<<<< HEAD
-=======
-                Features
->>>>>>> 36310aab
+                Featuresd
               </a>
             </li>
 
@@ -158,10 +140,7 @@
                 data-sads-border-radius="s"
                 data-sads-transition="custom:background-color 0.3s ease, color 0.3s ease"
               >
-<<<<<<< HEAD
-=======
                 Testimonials
->>>>>>> 36310aab
               </a>
             </li>
 
@@ -178,10 +157,7 @@
                 data-sads-border-radius="s"
                 data-sads-transition="custom:background-color 0.3s ease, color 0.3s ease"
               >
-<<<<<<< HEAD
-=======
                 Portfolio
->>>>>>> 36310aab
               </a>
             </li>
 
@@ -198,10 +174,7 @@
                 data-sads-border-radius="s"
                 data-sads-transition="custom:background-color 0.3s ease, color 0.3s ease"
               >
-<<<<<<< HEAD
-=======
                 Blog
->>>>>>> 36310aab
               </a>
             </li>
           </ul>
@@ -274,11 +247,7 @@
       >
         <h1
           data-sads-element="title"
-<<<<<<< HEAD
           data-i18n="hero_title_placeholder"
-=======
-          data-i18n="hero_title_v1"
->>>>>>> 36310aab
           data-sads-font-size="custom:2.5rem"
           data-sads-margin-bottom="m"
         >
@@ -286,21 +255,13 @@
         </h1>
         <p
           data-sads-element="subtitle"
-<<<<<<< HEAD
           data-i18n="hero_subtitle_placeholder"
-=======
-          data-i18n="hero_subtitle_v1"
->>>>>>> 36310aab
           data-sads-font-size="custom:1.2rem"
           data-sads-margin-bottom="xl"
           data-sads-max-width="custom:800px"
         >
           Discover amazing things.
         </p>
-<<<<<<< HEAD
-      </section>
-
-=======
 
         <a
           data-sads-element="cta-button"
@@ -318,7 +279,6 @@
           Learn More
         </a>
       </section>
->>>>>>> 36310aab
       <section
         data-sads-component="features"
         id="features"
@@ -367,23 +327,11 @@
               data-sads-margin-top="none"
               data-sads-text-color="feature-item-title-text"
               data-sads-font-size="l"
-<<<<<<< HEAD
             ></h3>
             <p
               data-sads-element="item-description"
               data-sads-font-size="default"
             ></p>
-=======
-            >
-              Feature One
-            </h3>
-            <p
-              data-sads-element="item-description"
-              data-sads-font-size="default"
-            >
-              Description of feature one.
-            </p>
->>>>>>> 36310aab
           </div>
 
           <div
@@ -405,23 +353,11 @@
               data-sads-margin-top="none"
               data-sads-text-color="feature-item-title-text"
               data-sads-font-size="l"
-<<<<<<< HEAD
             ></h3>
             <p
               data-sads-element="item-description"
               data-sads-font-size="default"
             ></p>
-=======
-            >
-              Feature Two
-            </h3>
-            <p
-              data-sads-element="item-description"
-              data-sads-font-size="default"
-            >
-              Description of feature two.
-            </p>
->>>>>>> 36310aab
           </div>
 
           <div
@@ -443,23 +379,11 @@
               data-sads-margin-top="none"
               data-sads-text-color="feature-item-title-text"
               data-sads-font-size="l"
-<<<<<<< HEAD
             ></h3>
             <p
               data-sads-element="item-description"
               data-sads-font-size="default"
             ></p>
-=======
-            >
-              Feature Three
-            </h3>
-            <p
-              data-sads-element="item-description"
-              data-sads-font-size="default"
-            >
-              Description of feature three.
-            </p>
->>>>>>> 36310aab
           </div>
         </div>
       </section>
@@ -476,13 +400,7 @@
           data-sads-margin-bottom="xl"
           data-sads-font-size="custom:2rem"
           data-sads-text-color="testimonials-title-text"
-<<<<<<< HEAD
         ></h2>
-=======
-        >
-          What Our Users Say
-        </h2>
->>>>>>> 36310aab
         <div
           data-sads-element="list"
           data-sads-display="flex"
@@ -513,8 +431,6 @@
             {"breakpoint": "desktop", "styles": {"flexBasis": "custom:calc(33.333% - 40px)", "marginBottom": "custom:20px"}} 
         ]'
           >
-<<<<<<< HEAD
-=======
             <img
               data-sads-element="author-image"
               src="data:image/svg+xml;base64,PHN2ZyB3aWR0aD0iODAiIGhlaWdodD0iODAiIHhtbG5zPSJodHRwOi8vd3d3LnczLm9yZy8yMDAwL3N2ZyI+PHJlY3Qgd2lkdGg9IjgwIiBoZWlnaHQ9IjgwIiBmaWxsPSIjY2NjIi8+PC9zdmc+"
@@ -530,7 +446,6 @@
               data-sads-margin="custom:0 auto 1rem auto"
             />
 
->>>>>>> 36310aab
             <p
               data-sads-element="quote-text"
               data-sads-font-style="italic"
@@ -568,8 +483,6 @@
             {"breakpoint": "desktop", "styles": {"flexBasis": "custom:calc(33.333% - 40px)", "marginBottom": "custom:20px"}} 
         ]'
           >
-<<<<<<< HEAD
-=======
             <img
               data-sads-element="author-image"
               src="data:image/svg+xml;base64,PHN2ZyB3aWR0aD0iODAiIGhlaWdodD0iODAiIHhtbG5zPSJodHRwOi8vd3d3LnczLm9yZy8yMDAwL3N2ZyI+PHJlY3Qgd2lkdGg9IjgwIiBoZWlnaHQ9IjgwIiBmaWxsPSIjY2NjIi8+PC9zdmc+"
@@ -584,8 +497,6 @@
               data-sads-border-color="testimonial-img-border"
               data-sads-margin="custom:0 auto 1rem auto"
             />
-
->>>>>>> 36310aab
             <p
               data-sads-element="quote-text"
               data-sads-font-style="italic"
@@ -624,8 +535,6 @@
             {"breakpoint": "desktop", "styles": {"flexBasis": "custom:calc(33.333% - 40px)", "marginBottom": "custom:20px"}} 
         ]'
           >
-<<<<<<< HEAD
-=======
             <img
               data-sads-element="author-image"
               src="data:image/svg+xml;base64,PHN2ZyB3aWR0aD0iODAiIGhlaWdodD0iODAiIHhtbG5zPSJodHRwOi8vd3d3LnczLm9yZy8yMDAwL3N2ZyI+PHJlY3Qgd2lkdGg9IjgwIiBoZWlnaHQ9IjgwIiBmaWxsPSIjY2NjIi8+PC9zdmc+"
@@ -641,7 +550,6 @@
               data-sads-margin="custom:0 auto 1rem auto"
             />
 
->>>>>>> 36310aab
             <p
               data-sads-element="quote-text"
               data-sads-font-style="italic"
@@ -663,10 +571,6 @@
           </article>
         </div>
       </section>
-<<<<<<< HEAD
-
-=======
->>>>>>> 36310aab
       <section
         data-sads-component="portfolio"
         id="portfolio"
@@ -703,11 +607,7 @@
             <img
               data-sads-element="item-image"
               src="data:image/svg+xml;base64,PHN2ZyB3aWR0aD0iMzAwIiBoZWlnaHQ9IjIwMCIgeG1sbnM9Imh0dHA6Ly93d3cudzMub3JnLzIwMDAvc3ZnIj48cmVjdCB3aWR0aD0iMzAwIiBoZWlnaHQ9IjIwMCIgZmlsbD0iI2NjYyIvPjwvc3ZnPg=="
-<<<<<<< HEAD
-              alt="Portfolio image"
-=======
               alt="project_alpha_alt"
->>>>>>> 36310aab
               data-sads-width="full"
               data-sads-height="auto"
               data-sads-display="block"
@@ -746,11 +646,7 @@
             <img
               data-sads-element="item-image"
               src="data:image/svg+xml;base64,PHN2ZyB3aWR0aD0iMzAwIiBoZWlnaHQ9IjIwMCIgeG1sbnM9Imh0dHA6Ly93d3cudzMub3JnLzIwMDAvc3ZnIj48cmVjdCB3aWR0aD0iMzAwIiBoZWlnaHQ9IjIwMCIgZmlsbD0iI2NjYyIvPjwvc3ZnPg=="
-<<<<<<< HEAD
-              alt="Portfolio image"
-=======
               alt="project_beta_alt"
->>>>>>> 36310aab
               data-sads-width="full"
               data-sads-height="auto"
               data-sads-display="block"
@@ -789,11 +685,7 @@
             <img
               data-sads-element="item-image"
               src="data:image/svg+xml;base64,PHN2ZyB3aWR0aD0iMzAwIiBoZWlnaHQ9IjIwMCIgeG1sbnM9Imh0dHA6Ly93d3cudzMub3JnLzIwMDAvc3ZnIj48cmVjdCB3aWR0aD0iMzAwIiBoZWlnaHQ9IjIwMCIgZmlsbD0iI2NjYyIvPjwvc3ZnPg=="
-<<<<<<< HEAD
               alt="Portfolio image"
-=======
-              alt="project_gamma_alt"
->>>>>>> 36310aab
               data-sads-width="full"
               data-sads-height="auto"
               data-sads-display="block"
@@ -832,11 +724,7 @@
             <img
               data-sads-element="item-image"
               src="data:image/svg+xml;base64,PHN2ZyB3aWR0aD0iMzAwIiBoZWlnaHQ9IjIwMCIgeG1sbnM9Imh0dHA6Ly93d3cudzMub3JnLzIwMDAvc3ZnIj48cmVjdCB3aWR0aD0iMzAwIiBoZWlnaHQ9IjIwMCIgZmlsbD0iI2NjYyIvPjwvc3ZnPg=="
-<<<<<<< HEAD
               alt="Portfolio image"
-=======
-              alt="project_delta_alt"
->>>>>>> 36310aab
               data-sads-width="full"
               data-sads-height="auto"
               data-sads-display="block"
@@ -864,10 +752,6 @@
           </article>
         </div>
       </section>
-<<<<<<< HEAD
-
-=======
->>>>>>> 36310aab
       <section
         data-sads-component="blog"
         id="blog"
@@ -1029,10 +913,6 @@
           </article>
         </div>
       </section>
-<<<<<<< HEAD
-
-=======
->>>>>>> 36310aab
       <section
         data-sads-component="contact-form"
         id="contact"
@@ -1064,17 +944,10 @@
             class="contact-form-tag"
             id="contactForm"
             method="POST"
-<<<<<<< HEAD
-            action="#"
-            data-form-action-url="#"
-            data-success-message="Message sent!"
-            data-error-message="Error sending message."
-=======
             action="https://formspree.io/f/xgvyddyg"
             data-form-action-url="https://formspree.io/f/xgvyddyg"
             data-success-message="Message sent successfully! Thank you."
             data-error-message="Oops! Something went wrong. Please try again."
->>>>>>> 36310aab
             data-sads-display="flex"
             data-sads-flex-direction="column"
             data-sads-gap="m"
@@ -1272,18 +1145,11 @@
           data-sads-element="footer-text"
           data-sads-font-size="s"
           data-sads-margin="none"
-<<<<<<< HEAD
-        ></p>
-      </div>
-    </footer>
-
-=======
         >
           &amp;copy; 2024 Simple Landing Page. All rights reserved.
         </p>
       </div>
     </footer>
->>>>>>> 36310aab
     <script type="module" src="public/dist/main.js" defer></script>
   </body>
 </html>