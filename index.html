<!doctype html>
<html lang="en">
  <head>
    <meta charset="utf-8" />
    <meta content="width=device-width, initial-scale=1.0" name="viewport" />

    <meta
      content="A simple and modern landing page template for showcasing your business, services, or portfolio."
      name="description"
    />
    <meta
      content="landing page, template, HTML, CSS, JavaScript, responsive, business, portfolio, services"
      name="keywords"
    />

    <title>Simple Landing Page</title>
    <link href="public/style.css" rel="stylesheet" />
  </head>
  <body>
    <header>
      <nav>
        <div class="logo">
          <a href="#" data-i18n="logo_text">Logo</a>
        </div>
        <button
          aria-expanded="false"
          aria-label="Toggle menu"
          class="hamburger-menu"
        >
          <span class="hamburger-bar"></span>
          <span class="hamburger-bar"></span>
          <span class="hamburger-bar"></span>
        </button>
        <div class="nav-items">
          <ul>
            <li>
              <a href="#" data-i18n="nav_home">Home</a>
            </li>

            <li>
              <a href="#features" data-i18n="nav_features">Features</a>
            </li>

            <li>
              <a href="#testimonials" data-i18n="nav_testimonials"
                >Testimonials</a
              >
            </li>

            <li>
              <a href="#portfolio" data-i18n="nav_portfolio">Portfolio</a>
            </li>

            <li>
              <a href="#blog" data-i18n="nav_blog">Blog</a>
            </li>
          </ul>
          <button aria-label="Switch to Dark Mode" id="dark-mode-toggle">
            🌙
          </button>
          <div id="language-switcher">
            <button data-lang="en">EN</button>
            <button data-lang="es">ES</button>
          </div>
        </div>
      </nav>
    </header>

    <main>
      <section class="hero">
        <h1>hero_title_v1</h1>
        <p>hero_subtitle_v1</p>
        <a href="#signup" class="cta-button">hero_cta_v1</a>
        <!-- Selected variation: hero_v1 -->
      </section>
      <section
        class="features"
        id="features"
        data-aos="fade-up"
        data-aos-delay="100"
      >
        <h2 data-i18n="features_title">Our Features</h2>
        <div class="feature-list">
          <div class="feature-item">
            <h3>Feature One</h3>
            <p>Description of feature one.</p>
          </div>

          <div class="feature-item">
            <h3>Feature Two</h3>
            <p>Description of feature two.</p>
          </div>

          <div class="feature-item">
            <h3>Feature Three</h3>
            <p>Description of feature three.</p>
          </div>
        </div>
      </section>
      <section class="testimonials" id="testimonials">
        <h2 data-i18n="testimonials_title">What Our Users Say</h2>
        <div class="testimonial-list">
          <div class="testimonial-item">
            <img
              src="data:image/svg+xml;base64,PHN2ZyB3aWR0aD0iODAiIGhlaWdodD0iODAiIHhtbG5zPSJodHRwOi8vd3d3LnczLm9yZy8yMDAwL3N2ZyI+PHJlY3Qgd2lkdGg9IjgwIiBoZWlnaHQ9IjgwIiBmaWxsPSIjY2NjIi8+PC9zdmc+"
              alt="User 1 Photo"
            />
            <p>
              "This is the best service I have ever used. Highly recommended!"
            </p>
            <h4>- Jane Doe</h4>
          </div>

          <div class="testimonial-item">
            <img
              src="data:image/svg+xml;base64,PHN2ZyB3aWR0aD0iODAiIGhlaWdodD0iODAiIHhtbG5zPSJodHRwOi8vd3d3LnczLm9yZy8yMDAwL3N2ZyI+PHJlY3Qgd2lkdGg9IjgwIiBoZWlnaHQ9IjgwIiBmaWxsPSIjY2NjIi8+PC9zdmc+"
              alt="User 2 Photo"
            />
            <p>
              "Amazing features and incredible support. My business has grown
              significantly."
            </p>
            <h4>- John Smith</h4>
          </div>

          <div class="testimonial-item">
            <img
              src="data:image/svg+xml;base64,PHN2ZyB3aWR0aD0iODAiIGhlaWdodD0iODAiIHhtbG5zPSJodHRwOi8vd3d3LnczLm9yZy8yMDAwL3N2ZyI+PHJlY3Qgd2lkdGg9IjgwIiBoZWlnaHQ9IjgwIiBmaWxsPSIjY2NjIi8+PC9zdmc+"
              alt="User 3 Photo"
            />
            <p>
              "A game-changer for our workflow. Simple, effective, and
              reliable."
            </p>
            <h4>- Alice Brown</h4>
          </div>
        </div>
      </section>
      <section class="portfolio" id="portfolio">
        <h2 data-i18n="portfolio_title">Our Work</h2>
        <div class="portfolio-grid">
          <div class="portfolio-item" id="project1">
            <img
              src="data:image/svg+xml;base64,PHN2ZyB3aWR0aD0iMzAwIiBoZWlnaHQ9IjIwMCIgeG1sbnM9Imh0dHA6Ly93d3cudzMub3JnLzIwMDAvc3ZnIj48cmVjdCB3aWR0aD0iMzAwIiBoZWlnaHQ9IjIwMCIgZmlsbD0iI2NjYyIvPjwvc3ZnPg=="
              alt="Portfolio image"
            />
            <h3>Project Alpha</h3>
            <p>Description for Project Alpha.</p>
          </div>

          <div class="portfolio-item" id="project2">
            <img
              src="data:image/svg+xml;base64,PHN2ZyB3aWR0aD0iMzAwIiBoZWlnaHQ9IjIwMCIgeG1sbnM9Imh0dHA6Ly93d3cudzMub3JnLzIwMDAvc3ZnIj48cmVjdCB3aWR0aD0iMzAwIiBoZWlnaHQ9IjIwMCIgZmlsbD0iI2NjYyIvPjwvc3ZnPg=="
              alt="Portfolio image"
            />
            <h3>Project Beta</h3>
            <p>Description for Project Beta.</p>
          </div>

          <div class="portfolio-item" id="project3">
            <img
              src="data:image/svg+xml;base64,PHN2ZyB3aWR0aD0iMzAwIiBoZWlnaHQ9IjIwMCIgeG1sbnM9Imh0dHA6Ly93d3cudzMub3JnLzIwMDAvc3ZnIj48cmVjdCB3aWR0aD0iMzAwIiBoZWlnaHQ9IjIwMCIgZmlsbD0iI2NjYyIvPjwvc3ZnPg=="
              alt="Portfolio image"
            />
            <h3>Project Gamma</h3>
            <p>Description for Project Gamma.</p>
          </div>

          <div class="portfolio-item" id="project4">
            <img
              src="data:image/svg+xml;base64,PHN2ZyB3aWR0aD0iMzAwIiBoZWlnaHQ9IjIwMCIgeG1sbnM9Imh0dHA6Ly93d3cudzMub3JnLzIwMDAvc3ZnIj48cmVjdCB3aWR0aD0iMzAwIiBoZWlnaHQ9IjIwMCIgZmlsbD0iI2NjYyIvPjwvc3ZnPg=="
              alt="Portfolio image"
            />
            <h3>Project Delta</h3>
            <p>Description for Project Delta.</p>
          </div>
        </div>
      </section>
<<<<<<< HEAD
      <section
        data-sads-component="blog"
        id="blog"
        data-sads-padding="xl"
        data-sads-text-align="center"
        data-sads-bg-color="blog-section-bg"
      >
        <h2
          data-sads-element="title"
          data-i18n="blog_title"
          data-sads-margin-bottom="xl"
          data-sads-font-size="xl"
          data-sads-text-color="text-primary"
        >
          Latest Posts
        </h2>
        <div
          data-sads-element="list"
          data-sads-display="flex"
          data-sads-flex-wrap="wrap"
          data-sads-flex-justify="space-around"
          data-sads-gap="m"
          data-sads-max-width="content-container"
          data-sads-margin="custom:0 auto"
          data-sads-responsive-rules='[
        {"breakpoint": "mobile", "styles": {"flexDirection": "column", "flexAlignItems": "center"}}
    ]'
        >
          <article
            data-sads-element="item"
            id="post1"
            data-sads-bg-color="blog-item-bg"
            data-sads-padding="l"
            data-sads-border-radius="m"
            data-sads-shadow="subtle"
            data-sads-flex-basis="third-gap-m"
            data-sads-text-align="left"
            data-sads-box-sizing="border-box"
            data-sads-responsive-rules='[
            {"breakpoint": "mobile", "styles": {"flexBasis": "full", "marginBottom": "m"}}
        ]'
          >
            <h3
              data-sads-element="item-title"
              data-sads-margin-top="none"
              data-sads-text-color="text-accent"
              data-sads-font-size="l"
            >
              Alpha Post Title
            </h3>
            <p
              data-sads-element="item-excerpt"
              data-sads-font-size="s"
              data-sads-text-color="text-secondary"
              data-sads-margin-bottom="m"
            >
              Excerpt for Alpha blog post...
            </p>
            <a
              data-sads-element="read-more-link"
              href="#post1-link"
              data-sads-display="inline-block"
              data-sads-text-color="text-accent"
              data-sads-text-decoration="none"
              data-sads-font-weight="bold"
            >
              Read Alpha Post</a
            >
          </article>

          <article
            data-sads-element="item"
            id="post2"
            data-sads-bg-color="blog-item-bg"
            data-sads-padding="l"
            data-sads-border-radius="m"
            data-sads-shadow="subtle"
            data-sads-flex-basis="third-gap-m"
            data-sads-text-align="left"
            data-sads-box-sizing="border-box"
            data-sads-responsive-rules='[
            {"breakpoint": "mobile", "styles": {"flexBasis": "full", "marginBottom": "m"}}
        ]'
          >
            <h3
              data-sads-element="item-title"
              data-sads-margin-top="none"
              data-sads-text-color="text-accent"
              data-sads-font-size="l"
            >
              Beta Post Title
            </h3>
            <p
              data-sads-element="item-excerpt"
              data-sads-font-size="s"
              data-sads-text-color="text-secondary"
              data-sads-margin-bottom="m"
            >
              Excerpt for Beta blog post...
            </p>
            <a
              data-sads-element="read-more-link"
              href="#post2-link"
              data-sads-display="inline-block"
              data-sads-text-color="text-accent"
              data-sads-text-decoration="none"
              data-sads-font-weight="bold"
            >
              Read Beta Post</a
            >
          </article>

          <article
            data-sads-element="item"
            id="post3"
            data-sads-bg-color="blog-item-bg"
            data-sads-padding="l"
            data-sads-border-radius="m"
            data-sads-shadow="subtle"
            data-sads-flex-basis="third-gap-m"
            data-sads-text-align="left"
            data-sads-box-sizing="border-box"
            data-sads-responsive-rules='[
            {"breakpoint": "mobile", "styles": {"flexBasis": "full", "marginBottom": "m"}}
        ]'
          >
            <h3
              data-sads-element="item-title"
              data-sads-margin-top="none"
              data-sads-text-color="text-accent"
              data-sads-font-size="l"
            >
              Gamma Post Title
            </h3>
            <p
              data-sads-element="item-excerpt"
              data-sads-font-size="s"
              data-sads-text-color="text-secondary"
              data-sads-margin-bottom="m"
            >
              Excerpt for Gamma blog post...
            </p>
            <a
              data-sads-element="read-more-link"
              href="#post3-link"
              data-sads-display="inline-block"
              data-sads-text-color="text-accent"
              data-sads-text-decoration="none"
              data-sads-font-weight="bold"
            >
              Read Gamma Post</a
            >
          </article>
=======
      <section class="blog" id="blog">
        <h2 data-i18n="blog_title">Latest Posts</h2>
        <div class="blog-list">
          <div class="blog-item" id="post1">
            <h3>Alpha Post Title</h3>
            <p>Excerpt for Alpha blog post...</p>
            <a href="#post1-link" class="read-more">Read Alpha Post</a>
          </div>

          <div class="blog-item" id="post2">
            <h3>Beta Post Title</h3>
            <p>Excerpt for Beta blog post...</p>
            <a href="#post2-link" class="read-more">Read Beta Post</a>
          </div>

          <div class="blog-item" id="post3">
            <h3>Gamma Post Title</h3>
            <p>Excerpt for Gamma blog post...</p>
            <a href="#post3-link" class="read-more">Read Gamma Post</a>
          </div>
>>>>>>> 4220acdd
        </div>
      </section>
      <section class="contact-form" id="contact">
        <h2 data-i18n="contact_title">Contact Us</h2>
        <form
          id="contactForm"
          method="POST"
          action="https://formspree.io/f/xgvyddyg"
          data-form-action-url="https://formspree.io/f/xgvyddyg"
          data-success-message="Message sent successfully! Thank you."
          data-error-message="Oops! Something went wrong. Please try again."
        >
          <label for="name" data-i18n="contact_name_label">Name:</label>
          <input type="text" id="name" name="name" required />

          <label for="email" data-i18n="contact_email_label">Email:</label>
          <input type="email" id="email" name="email" required />

          <label for="message" data-i18n="contact_message_label"
            >Message:</label
          >
          <textarea id="message" name="message" rows="4" required></textarea>

          <button type="submit" data-i18n="contact_send_button">
            Send Message
          </button>
          <div id="contactFormStatus" role="status"></div>
        </form>
      </section>

      <script>
        document.addEventListener("DOMContentLoaded", function () {
          const form = document.getElementById("contactForm");
          if (form) {
            const statusDiv = document.getElementById("contactFormStatus");
            // These are now read from the form's data attributes, which are set by Jinja2
            const actionUrl = form.dataset.formActionUrl;
            const successMessage = form.dataset.successMessage;
            const errorMessage = form.dataset.errorMessage;

            form.addEventListener("submit", function (event) {
              event.preventDefault();
              const formData = new FormData(form);
              statusDiv.textContent = "";
              statusDiv.classList.remove("success", "error");

              fetch(actionUrl, {
                method: "POST",
                body: formData,
                headers: {
                  Accept: "application/json",
                },
              })
                .then((response) => {
                  if (response.ok) {
                    statusDiv.textContent = successMessage;
                    statusDiv.classList.add("success");
                    form.reset();
                  } else {
                    response.json().then((data) => {
                      if (Object.hasOwn(data, "errors")) {
                        statusDiv.textContent = data["errors"]
                          .map((error) => error["message"])
                          .join(", ");
                      } else {
                        statusDiv.textContent = errorMessage;
                      }
                      statusDiv.classList.add("error");
                    });
                  }
                })
                .catch((error) => {
                  statusDiv.textContent = errorMessage;
                  statusDiv.classList.add("error");
                });
            });
          }
        });
      </script>
    </main>

    <footer>
      <p data-i18n="footer_text">
        &amp;copy; 2024 Simple Landing Page. All rights reserved.
      </p>
    </footer>
    <script>
      // Dark Mode Toggle
      const darkModeToggle = document.getElementById("dark-mode-toggle");
      const body = document.body;
      let currentTranslations = {};

      async function fetchTranslations(lang) {
        try {
          const response = await fetch(`public/locales/${lang}.json`);
          if (!response.ok) {
            console.error(
              `Could not load ${lang}.json: ${response.statusText}`
            );
            return null;
          }
          return await response.json();
        } catch (error) {
          console.error(`Error fetching ${lang}.json:`, error);
          return null;
        }
      }

      function applyTranslations(translations) {
        if (!translations) return;
        currentTranslations = translations;
        document.querySelectorAll("[data-i18n]").forEach((element) => {
          const key = element.getAttribute("data-i18n");
          if (translations[key] && element.id !== "dark-mode-toggle") {
            element.textContent = translations[key];
          }
        });
        updateDarkModeButtonIcon();
      }

      function updateDarkModeButtonIcon() {
        const isDarkMode = body.classList.contains("dark-mode");
        if (isDarkMode) {
          darkModeToggle.textContent = "☀️";
          darkModeToggle.setAttribute(
            "aria-label",
            currentTranslations["light_mode_toggle"] || "Switch to Light Mode"
          );
        } else {
          darkModeToggle.textContent = "🌙";
          darkModeToggle.setAttribute(
            "aria-label",
            currentTranslations["dark_mode_toggle"] || "Switch to Dark Mode"
          );
        }
      }

      async function setLanguage(lang) {
        const translations = await fetchTranslations(lang);
        if (translations) {
          applyTranslations(translations);
          localStorage.setItem("language", lang);
          document.documentElement.lang = lang;

          document
            .querySelectorAll("#language-switcher button")
            .forEach((btn) => {
              btn.classList.remove("active");
              if (btn.getAttribute("data-lang") === lang) {
                btn.classList.add("active");
              }
            });
        }
      }

      if (localStorage.getItem("darkMode") === "enabled") {
        body.classList.add("dark-mode");
      }

      darkModeToggle.addEventListener("click", () => {
        body.classList.toggle("dark-mode");
        if (body.classList.contains("dark-mode")) {
          localStorage.setItem("darkMode", "enabled");
        } else {
          localStorage.setItem("darkMode", "disabled");
        }
        updateDarkModeButtonIcon();
      });

      const languageSwitcher = document.getElementById("language-switcher");
      if (languageSwitcher) {
        languageSwitcher.addEventListener("click", (event) => {
          const button = event.target.closest("button[data-lang]");
          if (button) {
            const lang = button.getAttribute("data-lang");
            setLanguage(lang);
          }
        });
      }

      async function initializeApp() {
        const preferredLang = localStorage.getItem("language") || "en";
        document.documentElement.lang = preferredLang;

        await setLanguage(preferredLang);
      }

      initializeApp();

      const hamburgerMenu = document.querySelector(".hamburger-menu");
      const navItemsContainer = document.querySelector(".nav-items");

      if (hamburgerMenu && navItemsContainer) {
        hamburgerMenu.addEventListener("click", () => {
          navItemsContainer.classList.toggle("active");
          const isExpanded = navItemsContainer.classList.contains("active");
          hamburgerMenu.setAttribute("aria-expanded", isExpanded);
        });
      }

      const contactForm = document.querySelector(".contact-form form");
      if (contactForm) {
        contactForm.addEventListener("submit", function (event) {
          const name = document.getElementById("name").value.trim();
          const email = document.getElementById("email").value.trim();
          const message = document.getElementById("message").value.trim();
          let isValid = true;
          let errors = [];

          if (name === "") {
            isValid = false;
            errors.push("Name is required.");
          }

          if (email === "") {
            isValid = false;
            errors.push("Email is required.");
          } else {
            const emailPattern = /^[^\s@]+@[^\s@]+\.[^\s@]+$/;
            if (!emailPattern.test(email)) {
              isValid = false;
              errors.push("Please enter a valid email address.");
            }
          }

          if (message === "") {
            isValid = false;
            errors.push("Message is required.");
          }

          if (!isValid) {
            event.preventDefault();
            alert(
              "Please correct the following errors:\n\n" + errors.join("\n")
            );
          }
        });
      }
    </script>
  </body>
</html><|MERGE_RESOLUTION|>--- conflicted
+++ resolved
@@ -176,7 +176,6 @@
           </div>
         </div>
       </section>
-<<<<<<< HEAD
       <section
         data-sads-component="blog"
         id="blog"
@@ -330,28 +329,6 @@
               Read Gamma Post</a
             >
           </article>
-=======
-      <section class="blog" id="blog">
-        <h2 data-i18n="blog_title">Latest Posts</h2>
-        <div class="blog-list">
-          <div class="blog-item" id="post1">
-            <h3>Alpha Post Title</h3>
-            <p>Excerpt for Alpha blog post...</p>
-            <a href="#post1-link" class="read-more">Read Alpha Post</a>
-          </div>
-
-          <div class="blog-item" id="post2">
-            <h3>Beta Post Title</h3>
-            <p>Excerpt for Beta blog post...</p>
-            <a href="#post2-link" class="read-more">Read Beta Post</a>
-          </div>
-
-          <div class="blog-item" id="post3">
-            <h3>Gamma Post Title</h3>
-            <p>Excerpt for Gamma blog post...</p>
-            <a href="#post3-link" class="read-more">Read Gamma Post</a>
-          </div>
->>>>>>> 4220acdd
         </div>
       </section>
       <section class="contact-form" id="contact">
