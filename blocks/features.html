<<<<<<< HEAD
<section class="features" id="features" data-aos="fade-up" data-aos-delay="100">
    <h2 data-i18n="features_title">Features</h2>
    <div class="features-list">
=======
<section class="features">
    <h2 data-i18n="features_title">Our Features</h2>
    <div class="feature-list">
        <!-- Feature items will be dynamically injected here by build.py -->
>>>>>>> e3f771bd
        {{feature_items}}
    </div>
</section><|MERGE_RESOLUTION|>--- conflicted
+++ resolved
@@ -1,13 +1,7 @@
-<<<<<<< HEAD
 <section class="features" id="features" data-aos="fade-up" data-aos-delay="100">
     <h2 data-i18n="features_title">Features</h2>
     <div class="features-list">
-=======
-<section class="features">
-    <h2 data-i18n="features_title">Our Features</h2>
-    <div class="feature-list">
         <!-- Feature items will be dynamically injected here by build.py -->
->>>>>>> e3f771bd
         {{feature_items}}
     </div>
 </section>