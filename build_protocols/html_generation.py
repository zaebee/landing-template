"""
HTML block generator classes for various content types.

This module provides concrete implementations of the `HtmlBlockGenerator`
protocol for different kinds of data (e.g., portfolio items, testimonials,
features, hero sections, contact forms, and blog posts). Each generator
takes structured data (typically as protobuf messages) and translation data,
and produces an HTML string representation for that block.
"""

import random
from typing import Callable, Dict, List, Optional, Type

from jinja2 import Environment

# Generated protobuf message types
from generated.blog_post_pb2 import BlogPost
from generated.contact_form_config_pb2 import ContactFormConfig
from generated.feature_item_pb2 import FeatureItem
from generated.hero_item_pb2 import HeroItem, HeroItemContent
from generated.portfolio_item_pb2 import PortfolioItem
from generated.testimonial_item_pb2 import TestimonialItem

from .interfaces import HtmlBlockGenerator, Translations

# Registry for HTML block generators
HTML_GENERATOR_REGISTRY: Dict[str, Type[HtmlBlockGenerator]] = {}

<<<<<<< HEAD

def register_html_generator(
    block_name: str,
) -> Callable[[Type[HtmlBlockGenerator]], Type[HtmlBlockGenerator]]:
=======
def register_html_generator(block_name: str, template_to_render: str) -> Callable[[Type[HtmlBlockGenerator]], Type[HtmlBlockGenerator]]:
>>>>>>> d261d40e
    """
    A decorator to register an HTML generator class for a specific block name
    and associate it with a specific template file.
    """

    def decorator(cls: Type[HtmlBlockGenerator]) -> Type[HtmlBlockGenerator]:
        if block_name in HTML_GENERATOR_REGISTRY:
            # Use a simple print for warnings if logging is not set up
            print(
                f"Warning: HTML generator for block '{block_name}' is being overridden by {cls.__name__}"
            )
        HTML_GENERATOR_REGISTRY[block_name] = cls
        cls.template_to_render = template_to_render  # Store the template path on the class
        return cls

    return decorator


@register_html_generator(block_name="portfolio.html", template_to_render="blocks/portfolio.html")
class PortfolioHtmlGenerator(HtmlBlockGenerator):
    """Generates HTML for a list of portfolio items using Jinja2."""

    def __init__(self, jinja_env: Environment):
        self.jinja_env = jinja_env

    def generate_html(
        self, data: List[PortfolioItem], translations: Translations
    ) -> str:
        """Generates HTML markup for portfolio items.

        Args:
            data: A list of PortfolioItem protobuf messages.
            translations: A dictionary containing translations.

        Returns:
            An HTML string representing the portfolio items.
        """
        if not data:
            return ""
        template = self.jinja_env.get_template(self.__class__.template_to_render)
        return str(template.render(items=data, translations=translations))


@register_html_generator(block_name="testimonials.html", template_to_render="blocks/testimonials.html")
class TestimonialsHtmlGenerator(HtmlBlockGenerator):
    """Generates HTML for a list of testimonial items using Jinja2."""

    def __init__(self, jinja_env: Environment):
        self.jinja_env = jinja_env

    def generate_html(
        self, data: List[TestimonialItem], translations: Translations
    ) -> str:
        """Generates HTML markup for testimonial items.

        Args:
            data: A list of TestimonialItem protobuf messages.
            translations: A dictionary containing translations.

        Returns:
            An HTML string representing the testimonial items.
        """
        if not data:
            return ""
        template = self.jinja_env.get_template(self.__class__.template_to_render)
        return str(template.render(items=data, translations=translations))


@register_html_generator(block_name="features.html", template_to_render="blocks/features.html")
class FeaturesHtmlGenerator(HtmlBlockGenerator):
    """Generates HTML for a list of feature items using Jinja2."""

    def __init__(self, jinja_env: Environment):
        self.jinja_env = jinja_env

    def generate_html(self, data: List[FeatureItem], translations: Translations) -> str:
        """Generates HTML markup for feature items.

        Args:
            data: A list of FeatureItem protobuf messages.
            translations: A dictionary containing translations.

        Returns:
            An HTML string representing the feature items.
        """
        if not data:
            return ""
        template = self.jinja_env.get_template(self.__class__.template_to_render)
        return str(template.render(items=data, translations=translations))


@register_html_generator(block_name="hero.html", template_to_render="blocks/hero.html")
class HeroHtmlGenerator(HtmlBlockGenerator):
    """Generates HTML for a hero section using Jinja2."""

    def __init__(self, jinja_env: Environment):
        self.jinja_env = jinja_env

    def generate_html(
        self, data: Optional[HeroItem], translations: Translations
    ) -> str:
        """Generates HTML for the hero section, selecting a variation.

        Args:
            data: An optional HeroItem protobuf message.
            translations: A dictionary containing translations.

        Returns:
            An HTML string for the hero section.
        """
        if not data or not data.variations:
            return "<!-- Hero data not found or no variations -->"

        selected_variation: Optional[HeroItemContent] = None

        # Attempt to find and set the selected_variation
        if data.default_variation_id:
            for var in data.variations:
                if var.variation_id == data.default_variation_id:
                    selected_variation = var
                    break

        # If no specific variation was found yet (e.g. default_variation_id didn't match or wasn't set)
        # and variations are available, pick one randomly. (This condition also ensures data.variations is not empty)
        if (
            not selected_variation
        ):  # Already know data.variations is not empty from the guard clause
            selected_variation = random.choice(data.variations)

        template = self.jinja_env.get_template(self.__class__.template_to_render)
        # The template expects `hero_item` as the context variable for the selected variation
        return str(
            template.render(hero_item=selected_variation, translations=translations)
        )


@register_html_generator(block_name="contact-form.html", template_to_render="blocks/contact-form.html")
class ContactFormHtmlGenerator(HtmlBlockGenerator):
    """Generates HTML for a contact form section using Jinja2."""

    def __init__(self, jinja_env: Environment):
        self.jinja_env = jinja_env

    def generate_html(
        self, data: Optional[ContactFormConfig], translations: Translations
    ) -> str:
        """Generates HTML markup for the contact form section.

        Args:
            data: An optional ContactFormConfig protobuf message.
            translations: A dictionary containing translations.

        Returns:
            An HTML string representing the contact form section.
        """
        if not data:
            return ""
        template = self.jinja_env.get_template(self.__class__.template_to_render)
        # The template expects `config` for the ContactFormConfig data
        return str(template.render(config=data, translations=translations))


@register_html_generator(block_name="blog.html", template_to_render="blocks/blog.html")
class BlogHtmlGenerator(HtmlBlockGenerator):
    """Generates HTML for a list of blog posts using Jinja2."""

    def __init__(self, jinja_env: Environment):
        self.jinja_env = jinja_env

    def generate_html(self, data: List[BlogPost], translations: Translations) -> str:
        """Generates HTML markup for blog posts.

        Args:
            data: A list of BlogPost protobuf messages.
            translations: A dictionary containing translations.

        Returns:
            An HTML string representing the blog posts.
        """
        if not data:
            return ""
        template = self.jinja_env.get_template(self.__class__.template_to_render)
        return str(template.render(items=data, translations=translations))<|MERGE_RESOLUTION|>--- conflicted
+++ resolved
@@ -26,14 +26,10 @@
 # Registry for HTML block generators
 HTML_GENERATOR_REGISTRY: Dict[str, Type[HtmlBlockGenerator]] = {}
 
-<<<<<<< HEAD
 
 def register_html_generator(
-    block_name: str,
+    block_name: str, template_to_render: str,
 ) -> Callable[[Type[HtmlBlockGenerator]], Type[HtmlBlockGenerator]]:
-=======
-def register_html_generator(block_name: str, template_to_render: str) -> Callable[[Type[HtmlBlockGenerator]], Type[HtmlBlockGenerator]]:
->>>>>>> d261d40e
     """
     A decorator to register an HTML generator class for a specific block name
     and associate it with a specific template file.
