--- conflicted
+++ resolved
@@ -2,8 +2,25 @@
   "name": "landing-template",
   "version": "1.0.0",
   "description": "Template web site with landing page to track telegram bot user source.",
+  "scripts": {
+    "build": "npm run build:go",
+    "build:py": "npm run generate-proto && npm run compile:ts && python build.py",
+    "build:go": "npm run generate-proto && npm run compile:ts && go run main.go",
+    "compile:ts": "tsc -p tsconfig.json",
+    "run": "python -m http.server",
+    "test": "echo \"No Go tests implemented yet\"",
+    "lint:py": "ruff check . && mypy .",
+    "lint:py:fix": "ruff check . --fix && mypy .",
+    "format": "prettier --write \"**/*.{json,css,html,js,jsx,ts,tsx,md,mdx}\" && clang-format -i proto/*.proto",
+    "lint": "npm run lint:py && npm run format && ruff format",
+    "generate-proto": "npm run generate-proto:go && npm run generate-proto:py && npm run generate-proto:ts",
+    "generate-proto:go": "mkdir -p generated/go && protoc --go_out=./generated/go --go_opt=paths=source_relative -I./proto ./proto/*.proto",
+    "generate-proto:py": "mkdir -p generated/pb && python -m grpc_tools.protoc -I./proto --python_out=./generated/pb --pyi_out=./generated/pb ./proto/*.proto && touch generated/__init__.py",
+    "generate-proto:ts": "mkdir -p public/ts/generated_proto && protoc --plugin=protoc-gen-ts=\"$(npm root)/.bin/protoc-gen-ts\" --ts_out=public/ts/generated_proto --proto_path=./proto ./proto/*.proto",
+    "generate-proto-win": "python -m grpc_tools.protoc -I./proto --python_out=./generated/pb --pyi_out=./generated/pb ./proto/*.proto && protoc --plugin=protoc-gen-ts=\"%NPM_CONFIG_PREFIX%\\node_modules\\.bin\\protoc-gen-ts.cmd\" --ts_out=public\\ts\\generated_proto --proto_path=./proto ./proto/*.proto"
+  },
   "keywords": [],
-  "author": "",
+  "author": "jules | zae",
   "license": "ISC",
   "dependencies": {
     "@protobuf-ts/runtime": "^2.9.4"
@@ -13,43 +30,5 @@
     "clang-format": "^1.8.0",
     "prettier": "^3.6.2",
     "typescript": "^5.3.3"
-  },
-  "scripts": {
-<<<<<<< HEAD
-    "build": "npm run generate-proto && npm run compile:ts && python build.py",
-=======
-    "build": "npm run generate-proto && npm run compile:ts && go run main.go",
->>>>>>> c2740e26
-    "compile:ts": "tsc -p tsconfig.json",
-    "run": "python -m http.server",
-    "test": "echo \"No Go tests implemented yet\"",
-    "lint:py": "ruff check . && mypy .",
-    "lint:py:fix": "ruff check . --fix && mypy .",
-    "format": "prettier --write \"**/*.{json,css,html,js,jsx,ts,tsx,md,mdx}\" && clang-format -i proto/*.proto",
-    "lint": "npm run lint:py && npm run format && ruff format",
-<<<<<<< HEAD
-    "generate-proto:py": "mkdir -p generated && python -m grpc_tools.protoc -I./proto --python_out=./generated --pyi_out=./generated ./proto/*.proto && touch generated/__init__.py",
-    "generate-proto:ts": "mkdir -p public/ts/generated_proto && protoc --plugin=protoc-gen-ts=\"$(npm root)/.bin/protoc-gen-ts\" --ts_out=public/ts/generated_proto --proto_path=./proto ./proto/*.proto",
-    "generate-proto": "npm run generate-proto:py && npm run generate-proto:ts",
-    "generate-proto-win": "python -m grpc_tools.protoc -I./proto --python_out=./generated --pyi_out=./generated ./proto/*.proto && mkdir -p public\\ts\\generated_proto && protoc --plugin=protoc-gen-ts=\"%NPM_CONFIG_PREFIX%\\node_modules\\.bin\\protoc-gen-ts.cmd\" --ts_out=public\\ts\\generated_proto --proto_path=./proto ./proto/*.proto"
-=======
-    "generate-proto:go": "mkdir -p generated/go && protoc --go_out=./generated/go --go_opt=paths=source_relative -I./proto ./proto/*.proto",
-    "generate-proto:py": "mkdir -p generated && python -m grpc_tools.protoc -I./proto --python_out=./generated --pyi_out=./generated ./proto/*.proto && touch generated/__init__.py",
-    "generate-proto:ts": "mkdir -p public/ts/generated_proto && protoc --plugin=protoc-gen-ts=\"$(npm root)/.bin/protoc-gen-ts\" --ts_out=public/ts/generated_proto --proto_path=./proto ./proto/*.proto",
-    "generate-proto": "npm run generate-proto:go && npm run generate-proto:ts && npm run generate-proto:py",
-    "generate-proto-win": "mkdir generated\\go && protoc --go_out=./generated/go --go_opt=paths=source_relative -I./proto ./proto/*.proto && python -m grpc_tools.protoc -I./proto --python_out=./generated --pyi_out=./generated ./proto/*.proto && protoc --plugin=protoc-gen-ts=\"%NPM_CONFIG_PREFIX%\\node_modules\\.bin\\protoc-gen-ts.cmd\" --ts_out=public\\ts\\generated_proto --proto_path=./proto ./proto/*.proto"
-  },
-  "keywords": [],
-  "author": "",
-  "license": "ISC",
-  "dependencies": {
-    "@protobuf-ts/runtime": "^2.9.4"
-  },
-  "devDependencies": {
-    "@protobuf-ts/plugin": "^2.9.4",
-    "clang-format": "^1.8.0",
-    "prettier": "^3.6.2",
-    "typescript": "^5.3.3"
->>>>>>> c2740e26
   }
 }