--- conflicted
+++ resolved
@@ -3,29 +3,16 @@
   "version": "1.0.0",
   "description": "Template web site with landing page to track telegram bot user source.",
   "scripts": {
-<<<<<<< HEAD
-    "build": "npm run generate-proto && npm run compile:ts && python build.py",
-    "compile:ts": "tsc -p tsconfig.json",
-    "run": "python -m http.server",
-    "test": "python -m pytest",
-=======
     "build": "npm run build:go",
     "build:py": "npm run generate-proto && npm run compile:ts && python build.py",
     "build:go": "npm run generate-proto && npm run compile:ts && go run main.go",
     "compile:ts": "tsc -p tsconfig.json",
     "run": "python -m http.server",
     "test": "echo \"No Go tests implemented yet\"",
->>>>>>> 6065259e
     "lint:py": "ruff check . && mypy .",
     "lint:py:fix": "ruff check . --fix && mypy .",
     "format": "prettier --write \"**/*.{json,css,html,js,jsx,ts,tsx,md,mdx}\" && clang-format -i proto/*.proto",
     "lint": "npm run lint:py && npm run format && ruff format",
-<<<<<<< HEAD
-    "generate-proto:py": "mkdir -p generated && python -m grpc_tools.protoc -I./proto --python_out=./generated --pyi_out=./generated ./proto/*.proto && touch generated/__init__.py",
-    "generate-proto:ts": "mkdir -p public/ts/generated_proto && protoc --plugin=protoc-gen-ts=\"$(npm root)/.bin/protoc-gen-ts\" --ts_out=public/ts/generated_proto --proto_path=./proto ./proto/*.proto",
-    "generate-proto": "npm run generate-proto:py && npm run generate-proto:ts",
-    "generate-proto-win": "python -m grpc_tools.protoc -I./proto --python_out=./generated --pyi_out=./generated ./proto/*.proto && mkdir -p public\\ts\\generated_proto && protoc --plugin=protoc-gen-ts=\"%NPM_CONFIG_PREFIX%\\node_modules\\.bin\\protoc-gen-ts.cmd\" --ts_out=public\\ts\\generated_proto --proto_path=./proto ./proto/*.proto"
-=======
     "generate-proto": "npm run generate-proto:go && npm run generate-proto:py && npm run generate-proto:ts",
     "generate-proto:go": "mkdir -p generated/go && protoc --go_out=./generated/go --go_opt=paths=source_relative -I./proto ./proto/*.proto",
     "generate-proto:py": "mkdir -p generated/pb && python -m grpc_tools.protoc -I./proto --python_out=./generated/pb --pyi_out=./generated/pb ./proto/*.proto && touch generated/__init__.py",
@@ -43,6 +30,5 @@
     "clang-format": "^1.8.0",
     "prettier": "^3.6.2",
     "typescript": "^5.3.3"
->>>>>>> 6065259e
   }
 }