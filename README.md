# Landing Page Generator

This project provides a flexible and configurable system for generating static landing pages. It is designed to be data-driven, supporting internationalization and dynamic content blocks. The primary use case is generating landing pages, for instance, to track user sources for a Telegram bot or similar applications.

## Overview

The core functionality revolves around a Python build script (`build.py`) that assembles HTML pages (e.g., `index.html`, `index_es.html`) from:

<<<<<<< HEAD
- **HTML Component Templates**: Located in `templates/components/<component_name>/` (e.g., `features.html`, `header.html`), these are Jinja2 templates for different sections and parts of a page.
- **Styling**: A hybrid approach is used. Header and Footer use traditional component-specific CSS. Content blocks (Features, Testimonials, Blog, Contact Form) use an experimental Semantic Attribute-Driven Styling (SADS) system where styles are defined by `data-sads-*` attributes in HTML and processed by a JavaScript engine. All CSS (traditional and SADS-generated) is applied. See `docs/styling_approach.md` for details.
=======
- **HTML Block Templates**: Located in the `blocks/` directory, these are snippets for different sections of a page (hero, features, portfolio, etc.).
>>>>>>> 4220acdd
- **Configuration**: `public/config.json` defines which blocks to include, their order, supported languages, and other site-wide settings.
- **Dynamic Data**: Content for blocks (text, images, links) is stored in JSON files within the `data/` directory. These files adhere to schemas defined by Protocol Buffers.
- **Translations**: Locale strings for internationalization are managed in `public/locales/`.
- **Protocol Buffers**: Schemas for dynamic data are defined in `.proto` files in the `proto/` directory. These ensure data consistency and are used to generate Python data classes.

## Getting Started

### Prerequisites

Before you begin, ensure you have the following installed:

- **Python** (version 3.8+ recommended)
- **Node.js** (for running npm scripts, primarily for Protocol Buffer generation)
- **pip** (Python package installer)
- **npm** (Node package manager, usually comes with Node.js)

### Installation

<<<<<<< HEAD
1.  **Clone the repository (if you haven't already):**

    ```bash
    git clone <repository-url>
    cd <repository-directory>
    ```

2.  **Install Python dependencies:**
    This project uses `uv` for Python package management if available (as per `format.sh`), but `pip` with `requirements.txt` is the standard.
    ```bash
    pip install -r requirements.txt
    ```
    For development, including tools for linting and type checking, also install development dependencies:
    ```bash
    pip install -r requirements-dev.txt
    ```
    _Note: Ensure `requirements.txt` includes `grpcio-tools` and `protobuf` for Protocol Buffer compilation._
=======
1. **Clone the repository (if you haven't already):**

   ```bash
   git clone <repository-url>
   cd <repository-directory>
   ```

2. **Install Python dependencies:**
   This project uses `uv` for Python package management if available (as per `format.sh`), but `pip` with `requirements.txt` is the standard.

   ```bash
   pip install -r requirements.txt
   ```

   For development, including tools for linting and type checking, also install development dependencies:

   ```bash
   pip install -r requirements-dev.txt
   ```

   _Note: Ensure `requirements.txt` includes `grpcio-tools` and `protobuf` for Protocol Buffer compilation._
>>>>>>> 4220acdd

### Build Process

The website generation involves two main steps:

<<<<<<< HEAD
1.  **Generate Protocol Buffer Stubs:**
    If you modify any `.proto` files or are setting up the project for the first time, you need to compile them into Python code.

    ```bash
    npm run generate-proto
    ```

    This command executes `protoc` (the Protocol Buffer compiler) using the configurations in `package.json`. It generates Python files in the `generated/` directory, which `build.py` uses to handle structured data.

2.  **Build the HTML Pages:**
    To generate or update `index.html` and its language-specific variants (e.g., `index_es.html`):

    ```bash
    npm run build
    ```

    This command runs the main `python build.py` script. The script performs the following actions:

    - Reads the main configuration from `public/config.json`.
    - Loads dynamic content from `data/*.json` files, validating it against the generated Protobuf structures.
    - Loads HTML component templates from `templates/components/`.
    - For each supported language:
      - Loads translations from `public/locales/{lang}.json`.
      - Generates HTML for each content block, populating it with data and translating text.
      - Assembles the blocks into a complete page based on the base `index.html` template.
      - Writes the final page to the root directory (e.g., `index.html`, `index_es.html`).
      - Generates a language-specific configuration file (e.g., `public/generated_configs/config_en.json`).

    _A note on Protobuf imports in `build.py`_: The script modifies `sys.path` at runtime to include the `generated/` directory. This allows Python to find the auto-generated Protobuf modules.
=======
1. **Generate Protocol Buffer Stubs:**
   If you modify any `.proto` files or are setting up the project for the first time, you need to compile them into Python code.

   ```bash
   npm run generate-proto
   ```

   This command executes `protoc` (the Protocol Buffer compiler) using the configurations in `package.json`. It generates Python files in the `generated/` directory, which `build.py` uses to handle structured data.

2. **Build the HTML Pages:**
   To generate or update `index.html` and its language-specific variants (e.g., `index_es.html`):

   ```bash
   npm run build
   ```

   This command runs the main `python build.py` script. The script performs the following actions:

   - Reads the main configuration from `public/config.json`.
   - Loads dynamic content from `data/*.json` files, validating it against the generated Protobuf structures.
   - Loads HTML templates from `blocks/`.
   - For each supported language:
     - Loads translations from `public/locales/{lang}.json`.
     - Generates HTML for each content block, populating it with data and translating text.
     - Assembles the blocks into a complete page based on the base `index.html` template.
     - Writes the final page to the root directory (e.g., `index.html`, `index_es.html`).
     - Generates a language-specific configuration file (e.g., `public/generated_configs/config_en.json`).

   _A note on Protobuf imports in `build.py`_: The script modifies `sys.path` at runtime to include the `generated/` directory. This allows Python to find the auto-generated Protobuf modules.
>>>>>>> 4220acdd

## Customization

You can customize various aspects of the generated site:

### Content Blocks

- **Adding a New Block:**

<<<<<<< HEAD
  1.  Create an HTML file for your block in `templates/components/<your-block-name>/<your-block-name>.html` (e.g., `templates/components/my-custom-block/my-custom-block.html`).
  2.  Add the desired HTML structure. For SADS-styled blocks, use `data-sads-*` attributes. For traditional CSS, create a corresponding CSS file.
  3.  Update `public/config.json` by adding the block's template name (e.g., `my-custom-block.html`) to the `blocks` array in the desired order.
  4.  If the block uses dynamic data:
      - Define a Protobuf message for its data structure in a new `.proto` file or an existing one.
      - Create a corresponding JSON data file in `data/`.
      - Update `build.py`:
        - Import the new Protobuf message.
        - Add a configuration entry in `_get_dynamic_data_loaders_config()` within `BuildOrchestrator`.
        - Create a new `HtmlBlockGenerator` class for your block in `build_protocols/html_generation.py` and add an instance to the `html_generators` dictionary in `build.py`.
      - Remember to run `npm run generate-proto` after adding/modifying `.proto` files.

- **Removing a Block:**

  1.  Remove the block's template name from the `blocks` array in `public/config.json`.
  2.  Optionally, delete the HTML template file from `templates/components/<your-block-name>/` and any associated CSS, data, or proto files if no longer needed.

- **Reordering Blocks:**
  1.  Change the order of block template names in the `blocks` array in `public/config.json`.
=======
  1. Create an HTML file for your block in the `blocks/` directory (e.g., `my-custom-block.html`).
  2. Add the desired HTML structure to this file. You can use `data-i18n="key"` attributes for translatable text and placeholders like `{{my_block_data}}` if the block requires dynamic content.
  3. Update `public/config.json` by adding the filename to the `blocks` array in the desired order.
  4. If the block uses dynamic data:
     - Define a Protobuf message for its data structure in a new `.proto` file or an existing one.
     - Create a corresponding JSON data file in `data/`.
     - Update `build.py`:
       - Import the new Protobuf message.
       - Add a configuration entry in `_get_dynamic_data_loaders_config()` within `BuildOrchestrator`.
       - Create a new `HtmlBlockGenerator` class for your block in `build_protocols/html_generation.py` and add an instance to the `html_generators` dictionary in `build.py`.
     - Remember to run `npm run generate-proto` after adding/modifying `.proto` files.

- **Removing a Block:**

  1. Remove the block's filename from the `blocks` array in `public/config.json`.
  2. Optionally, delete the HTML file from `blocks/` and any associated data/proto files if no longer needed.

- **Reordering Blocks:**
  1. Change the order of block filenames in the `blocks` array in `public/config.json`.
>>>>>>> 4220acdd

### Site Configuration

Modify `public/config.json` to change:

- `site_name_key`: I18n key for the site name (used in `<title>`).
- `default_lang`: The default language for the site (e.g., "en"). Files for this language will be named `index.html`.
- `supported_langs`: A list of language codes (e.g., `["en", "es"]`) for which pages will be generated.
- `blocks`: The list and order of HTML blocks to include in the pages.
- `navigation_data_file`: Path to the JSON file containing navigation link data.
- Other settings as new features (like theming, analytics) are added.

### Dynamic Content

- Edit JSON files in the `data/` directory to change text, images, links, etc., for corresponding blocks. Ensure the structure matches the Protobuf definitions.

### Translations

- Add or modify translation keys and values in the JSON files within `public/locales/` (e.g., `public/locales/en.json`).

### Styles

<<<<<<< HEAD
The project uses a hybrid styling approach:

- **Header & Footer:** Modify their respective CSS files in `templates/components/header/header.css` and `templates/components/footer/footer.css`.
- **Content Blocks (Features, Testimonials, Blog, Contact Form):** These use an experimental Semantic Attribute-Driven Styling (SADS) system. Styles are primarily controlled by `data-sads-*` attributes in their HTML templates (`templates/components/<block_name>/<block_name>.html`) and the SADS engine logic in `public/js/sads-style-engine.js`.
- **Global Base Styles:** Minimal global styles are in `public/style.css`.
- All traditional CSS is bundled into `public/dist/main.css`. SADS styles are injected dynamically.
- Refer to `docs/styling_approach.md` for a detailed explanation.
=======
- Modify `public/style.css` to change the visual appearance of the site.
>>>>>>> 4220acdd

After making any of these changes, **always run `npm run build`** to regenerate the HTML files and see your updates.

## Further Information

- **Data Structures**: See `docs/data_flow.md` and the `.proto` files in `proto/` for details on how data is structured.
- **Feature Ideas**: Check `docs/feature_ideas.md` for planned or potential enhancements.
- **Linting and Formatting**: Run `format.sh` to apply consistent code styling. (Requires `shfmt`, `prettier`, `stylelint`, `black`, `isort`, `autoflake`).<|MERGE_RESOLUTION|>--- conflicted
+++ resolved
@@ -6,12 +6,8 @@
 
 The core functionality revolves around a Python build script (`build.py`) that assembles HTML pages (e.g., `index.html`, `index_es.html`) from:
 
-<<<<<<< HEAD
 - **HTML Component Templates**: Located in `templates/components/<component_name>/` (e.g., `features.html`, `header.html`), these are Jinja2 templates for different sections and parts of a page.
 - **Styling**: A hybrid approach is used. Header and Footer use traditional component-specific CSS. Content blocks (Features, Testimonials, Blog, Contact Form) use an experimental Semantic Attribute-Driven Styling (SADS) system where styles are defined by `data-sads-*` attributes in HTML and processed by a JavaScript engine. All CSS (traditional and SADS-generated) is applied. See `docs/styling_approach.md` for details.
-=======
-- **HTML Block Templates**: Located in the `blocks/` directory, these are snippets for different sections of a page (hero, features, portfolio, etc.).
->>>>>>> 4220acdd
 - **Configuration**: `public/config.json` defines which blocks to include, their order, supported languages, and other site-wide settings.
 - **Dynamic Data**: Content for blocks (text, images, links) is stored in JSON files within the `data/` directory. These files adhere to schemas defined by Protocol Buffers.
 - **Translations**: Locale strings for internationalization are managed in `public/locales/`.
@@ -27,10 +23,13 @@
 - **Node.js** (for running npm scripts, primarily for Protocol Buffer generation)
 - **pip** (Python package installer)
 - **npm** (Node package manager, usually comes with Node.js)
+- **Python** (version 3.8+ recommended)
+- **Node.js** (for running npm scripts, primarily for Protocol Buffer generation)
+- **pip** (Python package installer)
+- **npm** (Node package manager, usually comes with Node.js)
 
 ### Installation
 
-<<<<<<< HEAD
 1.  **Clone the repository (if you haven't already):**
 
     ```bash
@@ -48,35 +47,11 @@
     pip install -r requirements-dev.txt
     ```
     _Note: Ensure `requirements.txt` includes `grpcio-tools` and `protobuf` for Protocol Buffer compilation._
-=======
-1. **Clone the repository (if you haven't already):**
-
-   ```bash
-   git clone <repository-url>
-   cd <repository-directory>
-   ```
-
-2. **Install Python dependencies:**
-   This project uses `uv` for Python package management if available (as per `format.sh`), but `pip` with `requirements.txt` is the standard.
-
-   ```bash
-   pip install -r requirements.txt
-   ```
-
-   For development, including tools for linting and type checking, also install development dependencies:
-
-   ```bash
-   pip install -r requirements-dev.txt
-   ```
-
-   _Note: Ensure `requirements.txt` includes `grpcio-tools` and `protobuf` for Protocol Buffer compilation._
->>>>>>> 4220acdd
 
 ### Build Process
 
 The website generation involves two main steps:
 
-<<<<<<< HEAD
 1.  **Generate Protocol Buffer Stubs:**
     If you modify any `.proto` files or are setting up the project for the first time, you need to compile them into Python code.
 
@@ -106,37 +81,6 @@
       - Generates a language-specific configuration file (e.g., `public/generated_configs/config_en.json`).
 
     _A note on Protobuf imports in `build.py`_: The script modifies `sys.path` at runtime to include the `generated/` directory. This allows Python to find the auto-generated Protobuf modules.
-=======
-1. **Generate Protocol Buffer Stubs:**
-   If you modify any `.proto` files or are setting up the project for the first time, you need to compile them into Python code.
-
-   ```bash
-   npm run generate-proto
-   ```
-
-   This command executes `protoc` (the Protocol Buffer compiler) using the configurations in `package.json`. It generates Python files in the `generated/` directory, which `build.py` uses to handle structured data.
-
-2. **Build the HTML Pages:**
-   To generate or update `index.html` and its language-specific variants (e.g., `index_es.html`):
-
-   ```bash
-   npm run build
-   ```
-
-   This command runs the main `python build.py` script. The script performs the following actions:
-
-   - Reads the main configuration from `public/config.json`.
-   - Loads dynamic content from `data/*.json` files, validating it against the generated Protobuf structures.
-   - Loads HTML templates from `blocks/`.
-   - For each supported language:
-     - Loads translations from `public/locales/{lang}.json`.
-     - Generates HTML for each content block, populating it with data and translating text.
-     - Assembles the blocks into a complete page based on the base `index.html` template.
-     - Writes the final page to the root directory (e.g., `index.html`, `index_es.html`).
-     - Generates a language-specific configuration file (e.g., `public/generated_configs/config_en.json`).
-
-   _A note on Protobuf imports in `build.py`_: The script modifies `sys.path` at runtime to include the `generated/` directory. This allows Python to find the auto-generated Protobuf modules.
->>>>>>> 4220acdd
 
 ## Customization
 
@@ -146,7 +90,6 @@
 
 - **Adding a New Block:**
 
-<<<<<<< HEAD
   1.  Create an HTML file for your block in `templates/components/<your-block-name>/<your-block-name>.html` (e.g., `templates/components/my-custom-block/my-custom-block.html`).
   2.  Add the desired HTML structure. For SADS-styled blocks, use `data-sads-*` attributes. For traditional CSS, create a corresponding CSS file.
   3.  Update `public/config.json` by adding the block's template name (e.g., `my-custom-block.html`) to the `blocks` array in the desired order.
@@ -166,32 +109,17 @@
 
 - **Reordering Blocks:**
   1.  Change the order of block template names in the `blocks` array in `public/config.json`.
-=======
-  1. Create an HTML file for your block in the `blocks/` directory (e.g., `my-custom-block.html`).
-  2. Add the desired HTML structure to this file. You can use `data-i18n="key"` attributes for translatable text and placeholders like `{{my_block_data}}` if the block requires dynamic content.
-  3. Update `public/config.json` by adding the filename to the `blocks` array in the desired order.
-  4. If the block uses dynamic data:
-     - Define a Protobuf message for its data structure in a new `.proto` file or an existing one.
-     - Create a corresponding JSON data file in `data/`.
-     - Update `build.py`:
-       - Import the new Protobuf message.
-       - Add a configuration entry in `_get_dynamic_data_loaders_config()` within `BuildOrchestrator`.
-       - Create a new `HtmlBlockGenerator` class for your block in `build_protocols/html_generation.py` and add an instance to the `html_generators` dictionary in `build.py`.
-     - Remember to run `npm run generate-proto` after adding/modifying `.proto` files.
-
-- **Removing a Block:**
-
-  1. Remove the block's filename from the `blocks` array in `public/config.json`.
-  2. Optionally, delete the HTML file from `blocks/` and any associated data/proto files if no longer needed.
-
-- **Reordering Blocks:**
-  1. Change the order of block filenames in the `blocks` array in `public/config.json`.
->>>>>>> 4220acdd
 
 ### Site Configuration
 
 Modify `public/config.json` to change:
 
+- `site_name_key`: I18n key for the site name (used in `<title>`).
+- `default_lang`: The default language for the site (e.g., "en"). Files for this language will be named `index.html`.
+- `supported_langs`: A list of language codes (e.g., `["en", "es"]`) for which pages will be generated.
+- `blocks`: The list and order of HTML blocks to include in the pages.
+- `navigation_data_file`: Path to the JSON file containing navigation link data.
+- Other settings as new features (like theming, analytics) are added.
 - `site_name_key`: I18n key for the site name (used in `<title>`).
 - `default_lang`: The default language for the site (e.g., "en"). Files for this language will be named `index.html`.
 - `supported_langs`: A list of language codes (e.g., `["en", "es"]`) for which pages will be generated.
@@ -206,10 +134,10 @@
 ### Translations
 
 - Add or modify translation keys and values in the JSON files within `public/locales/` (e.g., `public/locales/en.json`).
+- Add or modify translation keys and values in the JSON files within `public/locales/` (e.g., `public/locales/en.json`).
 
 ### Styles
 
-<<<<<<< HEAD
 The project uses a hybrid styling approach:
 
 - **Header & Footer:** Modify their respective CSS files in `templates/components/header/header.css` and `templates/components/footer/footer.css`.
@@ -217,9 +145,6 @@
 - **Global Base Styles:** Minimal global styles are in `public/style.css`.
 - All traditional CSS is bundled into `public/dist/main.css`. SADS styles are injected dynamically.
 - Refer to `docs/styling_approach.md` for a detailed explanation.
-=======
-- Modify `public/style.css` to change the visual appearance of the site.
->>>>>>> 4220acdd
 
 After making any of these changes, **always run `npm run build`** to regenerate the HTML files and see your updates.
 
