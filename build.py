"""
Builds the index.html file from configured blocks for multiple languages.
"""
import sys
import os

# Ensure the project root (and thus 'generated' directory) is in the Python path
project_root = os.path.dirname(os.path.abspath(__file__))
generated_dir = os.path.join(project_root, "generated")

if project_root not in sys.path:
    sys.path.insert(0, project_root)
if generated_dir not in sys.path:
    sys.path.insert(0, generated_dir) # Add generated to sys.path

print(f"DEBUG (top): project_root: {project_root}")
print(f"DEBUG (top): generated_dir: {generated_dir}")
print(f"DEBUG (top): sys.path: {sys.path}")
if os.path.exists(generated_dir):
    print(f"DEBUG (top): Contents of generated_dir: {os.listdir(generated_dir)}")
else:
    print(f"DEBUG (top): generated_dir {generated_dir} does not exist.")
"""
# Removed debug prints from here:
# print(f"DEBUG (top): project_root: {project_root}")
# print(f"DEBUG (top): generated_dir: {generated_dir}")
# print(f"DEBUG (top): sys.path: {sys.path}")
# if os.path.exists(generated_dir):
#     print(f"DEBUG (top): Contents of generated_dir: {os.listdir(generated_dir)}")
# else:
#     print(f"DEBUG (top): generated_dir {generated_dir} does not exist.")
"""
import json
from typing import Any, Dict, List, Type, TypeVar, Union

from bs4 import BeautifulSoup
from bs4.element import Tag  # Removed _RawAttributeValues
from google.protobuf import json_format
from google.protobuf.message import Message

# This is where the error occurs
from generated.blog_post_pb2 import BlogPost
from generated.feature_item_pb2 import FeatureItem
<<<<<<< HEAD
from generated.hero_item_pb2 import HeroItem
=======
from generated.hero_item_pb2 import HeroItem  # Added
from generated.nav_item_pb2 import Navigation  # Added
>>>>>>> 4c751b61
from generated.portfolio_item_pb2 import PortfolioItem
from generated.testimonial_item_pb2 import TestimonialItem
from generated.contact_form_config_pb2 import ContactFormConfig # Added

# Ensure the project root (and thus 'generated' directory) is in the Python path
project_root = os.path.dirname(os.path.abspath(__file__))
generated_dir = os.path.join(project_root, "generated")

if project_root not in sys.path:
    sys.path.insert(0, project_root)
if generated_dir not in sys.path:
    sys.path.insert(0, generated_dir) # Add generated to sys.path

print(f"DEBUG: project_root: {project_root}")
print(f"DEBUG: generated_dir: {generated_dir}")
print(f"DEBUG: sys.path: {sys.path}")
import os
print(f"DEBUG: Contents of generated_dir: {os.listdir(generated_dir)}")


# Type aliases
Translations = Dict[str, str]
# Define a TypeVar for generic protobuf messages
T = TypeVar("T", bound=Message)


def get_attribute_value_as_str(element: Tag, attr_name: str) -> str:
    """Safely retrieves an attribute value as a string.
    BeautifulSoup can return a list if an attribute is multi-valued,
    but for 'data-i18n', we expect a single string.
    """
    attr_val: Union[str, List[str], None] = element.get(attr_name)  # Changed type hint
    if isinstance(attr_val, list):
        return str(attr_val[0]) if attr_val else ""
    elif attr_val is not None:
        return str(attr_val)
    return ""


def load_translations(lang: str) -> Translations:
    """Loads translation strings for a given language."""
    try:
        with open(f"public/locales/{lang}.json", "r", encoding="utf-8") as f:
            translations: Translations = json.load(f)
            return translations
    except FileNotFoundError:
        print(f"Warning: Translation file for '{lang}' not found. Using default text.")
        return {}
    except json.JSONDecodeError:
        print(
            f"Warning: Could not decode JSON from locales/{lang}.json. "
            "Using default text."
        )
        return {}


def translate_html_content(html_content: str, translations: Translations) -> str:
    """Translates data-i18n tagged elements in HTML content."""
    if not translations:
        return html_content

    soup = BeautifulSoup(html_content, "html.parser")
    for element in soup.find_all(attrs={"data-i18n": True}):
        if isinstance(element, Tag):  # Ensure element is a Tag
            key: str = get_attribute_value_as_str(element, "data-i18n")
            if key and key in translations:  # ensure key is not empty
                element.string = translations[key]
            # Avoid replacing placeholders like {{...}} if key is not found
            elif (
                key
                and "{{" not in element.decode_contents(formatter="html")
                and "}}" not in element.decode_contents(formatter="html")
            ):
                print(
                    f"Warning: Translation key '{key}' not found in translations for "
                    f"current language. Element: <{element.name} "
                    f"data-i18n='{key}'>...</{element.name}>"
                )
    return str(soup)


def load_dynamic_data(data_file_path: str, message_type: Type[T]) -> List[T]:
    """
    Loads dynamic data from a JSON file and parses it into a list of protobuf
    messages.
    """
    items: List[T] = []
    try:
        with open(data_file_path, "r", encoding="utf-8") as f:
            # Assuming the JSON data is a list of dictionaries
            data: List[Dict[str, Any]] = json.load(f)
            for item_json in data:
                message = message_type()
                json_format.ParseDict(item_json, message)
                items.append(message)
            return items
    except FileNotFoundError:
        print(f"Warning: Data file {data_file_path} not found. Returning empty list.")
        return []
    except json.JSONDecodeError:
        print(
            f"Warning: Could not decode JSON from {data_file_path}. "
            "Returning empty list."
        )
        return []
    except json_format.ParseError as e:
        print(
            f"Warning: Could not parse JSON into protobuf for {data_file_path}: {e}. "
            "Returning empty list."
        )
        return []
    return []  # Ensure a list is always returned, even if empty due to other errors


def load_single_item_dynamic_data(
    data_file_path: str, message_type: Type[T]
) -> T | None:
    """
    Loads dynamic data for a single item from a JSON file and parses it
    into a protobuf message.
    """
    try:
        with open(data_file_path, "r", encoding="utf-8") as f:
            data: Dict[str, Any] = json.load(f)  # Expects a single JSON object
            message: T = message_type()
            json_format.ParseDict(data, message)
            return message
    except FileNotFoundError:
        print(f"Warning: Data file {data_file_path} not found. Returning None.")
        return None
    except json.JSONDecodeError:
        print(
            f"Warning: Could not decode JSON from {data_file_path}. " "Returning None."
        )
        return None
    except json_format.ParseError as e:
        print(
            f"Warning: Could not parse JSON into protobuf for {data_file_path}: {e}. "
            "Returning None."
        )
        return None
    return None


def generate_portfolio_html(
    items: List[PortfolioItem], translations: Translations
) -> str:
    """Generates HTML for portfolio items."""
    html_output: List[str] = []
    for item in items:
        # PortfolioItem: id, image (Image), details (TitledBlock)
        # Image: src, alt_text (I18nString)
        # TitledBlock: title (I18nString), description (I18nString)
        # I18nString: key
        title: str = translations.get(item.details.title.key, item.details.title.key)
        description: str = translations.get(item.details.description.key, item.details.description.key)
        alt_text: str = translations.get(item.image.alt_text.key, "Portfolio image") # Default alt

        html_output.append(
            f"""
        <div class="portfolio-item">
            <img src="{item.image.src}" alt="{alt_text}">
            <h3>{title}</h3>
            <p>{description}</p>
        </div>
        """
        )
    return "\n".join(html_output)


def generate_testimonials_html(
    items: List[TestimonialItem], translations: Translations
) -> str:
    """Generates HTML for testimonial items."""
    html_output: List[str] = []
    for item in items:
        # TestimonialItem: text (I18nString), author (I18nString), author_image (Image)
        text: str = translations.get(item.text.key, item.text.key)
        author: str = translations.get(item.author.key, item.author.key)
        img_alt: str = translations.get(
            item.author_image.alt_text.key, "User photo"
        )  # Default alt text
        html_output.append(
            f"""
        <div class="testimonial-item">
            <img src="{item.author_image.src}" alt="{img_alt}">
            <p>{text}</p>
            <h4>{author}</h4>
        </div>
        """
        )
    return "\n".join(html_output)


def generate_features_html(items: List[FeatureItem], translations: Translations) -> str:
    """Generates HTML for feature items."""
    html_output: List[str] = []
    for item in items:
        # FeatureItem: content (TitledBlock)
        # TitledBlock: title (I18nString), description (I18nString)
        title: str = translations.get(item.content.title.key, item.content.title.key)
        description: str = translations.get(item.content.description.key, item.content.description.key)
        html_output.append(
            f"""
        <div class="feature-item">
            <h3>{title}</h3>
            <p>{description}</p>
        </div>
        """
        )
    return "\n".join(html_output)


import random # Added for A/B testing selection

def generate_hero_html(hero_data: HeroItem | None, translations: Translations) -> str:
    """Generates HTML for the hero section, selecting a variation."""
    if not hero_data or not hero_data.variations:
        return "<!-- Hero data not found or no variations -->"

    selected_variation = None
    if hero_data.variations:
        # Simple random selection for A/B testing.
        # More sophisticated logic could be added here (e.g., based on build count, environment variable)
        selected_variation = random.choice(hero_data.variations)

    # Fallback to default if random selection somehow fails or if specific default is needed
    if not selected_variation:
        default_id = hero_data.default_variation_id
        for var in hero_data.variations:
            if var.variation_id == default_id:
                selected_variation = var
                break
        if not selected_variation: # If default_id not found, pick first
             selected_variation = hero_data.variations[0]


    if not selected_variation: # Should not happen if variations exist
        return "<!-- Could not select a hero variation -->"

    # HeroItemContent: title (I18nString), subtitle (I18nString), cta (CTA)
    title = translations.get(selected_variation.title.key, selected_variation.title.key)
    subtitle = translations.get(selected_variation.subtitle.key, selected_variation.subtitle.key)
    cta_text = translations.get(selected_variation.cta.text.key, selected_variation.cta.text.key)

    return f"""
    <h1>{title}</h1>
    <p>{subtitle}</p>
    <a href="{selected_variation.cta.link}" class="cta-button">{cta_text}</a>
    <!-- Selected variation: {selected_variation.variation_id} -->
    """


def generate_contact_form_html(config: ContactFormConfig | None, translations: Translations) -> str:
    """
    Generates HTML for the contact form, including data attributes for AJAX submission.
    The actual form fields are expected to be in the block template.
    This function primarily injects configuration.
    """
    if not config:
        return "<!-- Contact form configuration not found -->"

    # These will be used by the client-side JavaScript
    return f"""
    data-form-action-url="{config.form_action_url}"
    data-success-message="{translations.get(config.success_message_key, 'Message sent!')}"
    data-error-message="{translations.get(config.error_message_key, 'Error sending message.')}"
    """

def generate_blog_html(posts: List[BlogPost], translations: Translations) -> str:
    """Generates HTML for blog posts."""
    html_output: List[str] = []
    for post in posts:
        # BlogPost: id, title (I18nString), excerpt (I18nString), cta (CTA)
        title: str = translations.get(post.title.key, post.title.key)
        excerpt: str = translations.get(post.excerpt.key, post.excerpt.key)
        cta_text: str = translations.get(post.cta.text.key, post.cta.text.key)
        html_output.append(
            f"""
        <div class="blog-item">
            <h3>{title}</h3>
            <p>{excerpt}</p>
            <a href="{post.cta.link}" class="read-more">{cta_text}</a>
        </div>
        """
        )
    return "\n".join(html_output)


def generate_navigation_data_for_config(
    nav_proto: Navigation | None, translations: Translations
) -> List[Dict[str, str]]:
    """
    Generates a list of navigation item dictionaries for config.json
    based on the Navigation proto and translations.
    """
    nav_items_for_config: List[Dict[str, str]] = []
    if not nav_proto:
        return nav_items_for_config

    for item in nav_proto.items:
        label: str = translations.get(item.label.key, item.label.key)
        nav_items_for_config.append({"label_i18n_key": item.label.key, "label": label, "href": item.href})
    return nav_items_for_config


def main() -> None:
    """
    Reads config, assembles blocks, translates, and writes new index_<lang>.html
    files.
    """
    supported_langs: List[str] = ["en", "es"]
    default_lang: str = "en"

    # Define the dynamic data loaders configuration
    dynamic_data_loaders: Dict[str, Dict[str, Any]] = {
        "portfolio.html": {
            "data_file": "data/portfolio_items.json",
            "message_type": PortfolioItem,
            "generator": generate_portfolio_html,
            "placeholder": "{{portfolio_items}}",
        },
        "blog.html": {
            "data_file": "data/blog_posts.json",
            "message_type": BlogPost,
            "generator": generate_blog_html,
            "placeholder": "{{blog_posts}}",
        },
        "features.html": {
            "data_file": "data/feature_items.json",
            "message_type": FeatureItem,
            "generator": generate_features_html,
            "placeholder": "{{feature_items}}",
        },
        "testimonials.html": {
            "data_file": "data/testimonial_items.json",
            "message_type": TestimonialItem,
            "generator": generate_testimonials_html,
            "placeholder": "{{testimonial_items}}",
            "is_list": True,  # Indicates data is a list of items
        },
        "hero.html": {
            "data_file": "data/hero_item.json",
            "message_type": HeroItem,
            "generator": generate_hero_html,
            "placeholder": "{{hero_content}}",
            "is_list": False,
        },
        "contact-form.html": {
            "data_file": "data/contact_form_config.json",
            "message_type": ContactFormConfig,
            "generator": generate_contact_form_html,
            "placeholder": "{{contact_form_attributes}}",
            "is_list": False,
        }
    }

    # Pre-load all dynamic data once
    loaded_data_cache: Dict[str, Union[List[Message], Message, None]] = (
        {}
    )  # Allow single Message or None

    # Load navigation data first as it might be needed by config processing
    # Assuming nav_data_file path will be added to config.json or hardcoded for now
    # For now, let's assume a fixed path for navigation data
    # and that it's loaded for each language variant if needed, or once if translations applied later
    # The plan is to put navigation data into config.json, so we load it before processing languages.

    raw_config: Dict[str, Any]
    try:
        with open("public/config.json", "r", encoding="utf-8") as f:
            raw_config = json.load(f)
    except FileNotFoundError:
        print("Error: public/config.json not found. Exiting.")
        sys.exit(1)
    except json.JSONDecodeError:
        print("Error: Could not decode JSON from public/config.json. Exiting.")
        sys.exit(1)

    # Load navigation proto data
    # This assumes a single navigation.json for all languages, with labels being i18n keys
    navigation_data_file_path = raw_config.get("navigation_data_file", "data/navigation.json")
    navigation_proto_data: Navigation | None = load_single_item_dynamic_data(
        navigation_data_file_path, Navigation
    )

    # TODO: use `block_name, config_item` to put into dynamic place.
    for _, config_item in dynamic_data_loaders.items():
        data_file = config_item["data_file"]
        message_type = config_item["message_type"]
        is_list = config_item.get("is_list", True)  # Default to True if not specified

        if data_file not in loaded_data_cache:
            if is_list:
                loaded_data_cache[data_file] = load_dynamic_data(
                    data_file, message_type
                )
            else:
                loaded_data_cache[data_file] = load_single_item_dynamic_data(
                    data_file, message_type
                )

    # The main config object will be language-specific if navigation is injected per language
    # For now, let's keep one main 'raw_config' and adapt it per language if necessary
    # The objective is to have `build.py` generate the navigation array for `config.json`
    # This means the `config.json` written to disk or used by JS should have this.
    # Let's refine this: `build.py` will *not* rewrite `public/config.json`.
    # Instead, it will make the navigation data available for the JavaScript running in `index.html`.
    # The simplest way is to embed it as a JS variable or make `generateNavigation()` fetch a new file.
    # Plan step 4. says "Modify `build.py` to populate the `navigation` array within `public/config.json`"
    # This is tricky as `build.py` generates `index_LANG.html`.
    # Let's assume `build.py` will create a *new* config file for each language, e.g. `public/config_en.json`
    # which `index_en.html` will load.

    # Original config loaded into raw_config
    # We will create language-specific configs based on this raw_config
    # and add the translated navigation items to them.

    # The existing config structure in `public/config.json` will be used as a base.
    # `build.py` will generate language-specific versions of this config if needed,
    # or directly embed the navigation data if that's simpler.

    # Let's stick to the plan of `build.py` making nav data available to the *existing* JS.
    # The existing JS (`generateNavigation` in `index.html`) fetches `public/config.json`.
    # So, `build.py` needs to create/update `public/config_en.json`, `public/config_es.json` etc.
    # These files will be copies of the original `public/config.json` but with an added `navigation` array.

    # Create a directory for generated language-specific configs if it doesn't exist
    os.makedirs("public/generated_configs", exist_ok=True)


    config: Dict[str, Any] # This will be used inside the loop for language-specific config
    try:
        # This is the base config, will be augmented with navigation for each lang
        with open("public/config.json", "r", encoding="utf-8") as f:
            config = json.load(f)
    except FileNotFoundError:
        print("Error: config.json not found. Exiting.")
        sys.exit(1)  # Exit if config is essential
    except json.JSONDecodeError:
        print("Error: Could not decode JSON from config.json. Exiting.")
        sys.exit(1)  # Exit if config is essential

    portfolio_data_untyped: List[Message] = load_dynamic_data(
        "data/portfolio_items.json", PortfolioItem
    )
    portfolio_data: List[PortfolioItem] = [
        item for item in portfolio_data_untyped if isinstance(item, PortfolioItem)
    ]

    blog_data_untyped: List[Message] = load_dynamic_data(
        "data/blog_posts.json", BlogPost
    )
    blog_data: List[BlogPost] = [
        item for item in blog_data_untyped if isinstance(item, BlogPost)
    ]

    feature_data_untyped: List[Message] = load_dynamic_data(
        "data/feature_items.json", FeatureItem
    )
    feature_data: List[FeatureItem] = [
        item for item in feature_data_untyped if isinstance(item, FeatureItem)
    ]

    testimonial_data_untyped: List[Message] = load_dynamic_data(
        "data/testimonial_items.json", TestimonialItem
    )
    # The individual data lists (portfolio_data, blog_data, etc.) are no longer needed here,
    # as data will be fetched from loaded_data_cache within the loop.

    base_content: str
    try:
        with open("index.html", "r", encoding="utf-8") as f:
            base_content = f.read()
    except FileNotFoundError:
        print("Error: Base index.html not found. Exiting.")
        sys.exit(1)  # Exit if base template is essential

    base_soup: BeautifulSoup = BeautifulSoup(base_content, "html.parser")

    header_content: str = ""
    body_tag = base_soup.body
    if body_tag and isinstance(body_tag, Tag):
        main_tag = body_tag.find("main")
        if main_tag and isinstance(main_tag, Tag):
            for element in main_tag.previous_siblings:
                header_content += str(element)
        else:
            print(
                "Warning: <main> tag not found in base index.html. "
                "Header might be incomplete."
            )
    else:
        print(
            "Warning: <body> tag not found in base index.html. "
            "Header might be empty."
        )

    footer_content: str = ""
    if body_tag and isinstance(body_tag, Tag):
        main_tag = body_tag.find("main")
        if main_tag and isinstance(main_tag, Tag):
            for element in main_tag.find_next_siblings():
                footer_content += str(element)
        else:
            print(
                "Warning: <main> tag not found in base index.html. "
                "Footer might be incomplete."
            )
    else:
        print(
            "Warning: <body> tag not found in base index.html. "
            "Footer might be empty."
        )

    html_tag = base_soup.find("html")
    html_start: str
    if html_tag and isinstance(html_tag, Tag):
        html_parts = str(html_tag).split("<body>", 1)
        if len(html_parts) > 1:
            html_start = html_parts[0] + "<body>\n"
        else:
            html_start = html_parts[0] + "\n<body>\n"
    else:
        print("Warning: <html> tag not found. Using default HTML structure.")
        html_start = (
            '<!DOCTYPE html>\n<html><head><meta charset="UTF-8">'
            '<meta name="viewport" content="width=device-width, '
            'initial-scale=1.0"><title>Page</title></head><body>\n'
        )
    html_end: str = "\n</body>\n</html>"

    for lang in supported_langs:
        print(f"Processing language: {lang}")
        translations: Translations = load_translations(lang)

        # Generate language-specific config with navigation
        lang_config = raw_config.copy() # Start with a copy of the base config
        lang_config["navigation"] = generate_navigation_data_for_config(navigation_proto_data, translations)

        # Save the language-specific config
        # The JS in index.html will need to be updated to load config_en.json instead of config.json
        # Or, if we are generating index_en.html, index_es.html, we can change the script path in those files.
        # Let's assume for now the script in the generated HTML will point to the correct lang-specific config.
        generated_config_path = f"public/generated_configs/config_{lang}.json"
        try:
            with open(generated_config_path, "w", encoding="utf-8") as f_config:
                json.dump(lang_config, f_config, indent=4, ensure_ascii=False)
            print(f"Generated language-specific config: {generated_config_path}")
        except IOError as e:
            print(f"Error writing language-specific config {generated_config_path}: {e}")


        blocks_html_parts: List[str] = []
        # Use raw_config here for block list, as lang_config is for JS side.
        for block_file_any in raw_config.get("blocks", []):
            if not isinstance(block_file_any, str):
                print(
                    f"Warning: Invalid block file entry in config: {block_file_any}. "
                    "Skipping."
                )
                continue
            block_file: str = block_file_any
            try:
                with open(f"blocks/{block_file}", "r", encoding="utf-8") as f:
                    block_template_content: str = f.read()
                    block_content_with_data: str

                    if block_file in dynamic_data_loaders:
                        loader_config = dynamic_data_loaders[block_file]
                        # Fetch pre-loaded data from cache
                        # Ensure items are correctly typed for the generator function
                        # The list from loaded_data_cache might be List[Message],
                        # so we filter/cast if necessary or ensure generators accept List[Message]
                        # and handle type checking internally if strict typing is desired.
                        # For simplicity, we'll assume generators can handle List[Message]
                        # or that the types are compatible enough.
                        # A more robust solution might involve type checking here or ensuring
                        # generators are flexible.
                        data_items = loaded_data_cache.get(
                            loader_config["data_file"], []
                        )

                        # Ensure the data passed to the generator is correctly typed.
                        # This step is crucial if generators expect specific protobuf types.
                        # Example: typed_data_items = [item for item in data_items if isinstance(item, loader_config["message_type"])]
                        # However, load_dynamic_data already returns List[T] where T is the message_type.
                        # So, data_items from loaded_data_cache should already be correctly typed.

                        generated_html: str = loader_config["generator"](
                            data_items, translations  # Pass the correctly typed list
                        )
                        block_content_with_data = block_template_content.replace(
                            loader_config["placeholder"], generated_html
                        )
                    else:
                        # Static block, no dynamic data injection needed beyond i18n
                        block_content_with_data = block_template_content

                    translated_block_content: str = translate_html_content(
                        block_content_with_data, translations
                    )
                    blocks_html_parts.append(translated_block_content)
            except FileNotFoundError:
                print(f"Warning: Block file blocks/{block_file} not found. Skipping.")
                continue
            except Exception as e:
                print(f"Error processing block {block_file}: {e}. Skipping.")
                continue

        assembled_main_content: str = "\n".join(blocks_html_parts)

        # Translate header and footer sections if they have data-i18n tags
        # For this, we'll re-parse the original header and footer parts of index.html
        # and apply translations to them.

        # Create a full HTML document string for this language
        # The header and footer parts are taken from the original index.html,
        # and then translated. The main content is built from translated blocks.

        # Translate navigation and other header elements
        # that are part of the main index.html template
        translated_header_soup = BeautifulSoup(header_content, "html.parser")
        for element in translated_header_soup.find_all(attrs={"data-i18n": True}):
            if isinstance(element, Tag):
                key = get_attribute_value_as_str(element, "data-i18n")
                if key and key in translations:
                    element.string = translations[key]

        # Translate footer elements
        translated_footer_soup = BeautifulSoup(footer_content, "html.parser")
        for element in translated_footer_soup.find_all(attrs={"data-i18n": True}):
            if isinstance(element, Tag):
                key = get_attribute_value_as_str(element, "data-i18n")
                if key and key in translations:
                    element.string = translations[key]

        current_html_start = html_start
        temp_soup = BeautifulSoup(current_html_start, "html.parser")
        html_tag_from_temp = temp_soup.find("html")

        if html_tag_from_temp and isinstance(html_tag_from_temp, Tag):
            html_tag_from_temp["lang"] = lang

            reconstructed_start_parts = str(temp_soup).split("<body>", 1)
            if len(reconstructed_start_parts) > 1:
                current_html_start = reconstructed_start_parts[0] + "<body>\n"
            else:  # If <body> wasn't in the original html_start or temp_soup string
                current_html_start = str(temp_soup)  # Use the whole soup string
        else:
            # Fallback if no <html> tag in current_html_start (e.g. it's just a doctype)
            # Attempt to inject lang into <html> tag if present, otherwise prepend
            # new html tag
            if "<html" in current_html_start.lower():
                current_html_start = current_html_start.lower().replace(
                    "<html", f'<html lang="{lang}"', 1
                )
            else:
                current_html_start = (
                    f'<!DOCTYPE html>\n<html lang="{lang}">\n' + current_html_start
                )

        output_filename: str = f"index_{lang}.html"
        if lang == default_lang:
            output_filename = "index.html"

        print(f"Writing {output_filename}")
        try:
            with open(output_filename, "w", encoding="utf-8") as f:
                f.write(current_html_start)
                f.write(str(translated_header_soup))
                f.write("<main>\n")
                f.write(assembled_main_content)
                f.write("\n</main>")
                f.write(str(translated_footer_soup))
                f.write(html_end)
        except IOError as e:
            print(f"Error writing file {output_filename}: {e}")

    print("Build process complete.")


if __name__ == "__main__":
    main()<|MERGE_RESOLUTION|>--- conflicted
+++ resolved
@@ -41,12 +41,8 @@
 # This is where the error occurs
 from generated.blog_post_pb2 import BlogPost
 from generated.feature_item_pb2 import FeatureItem
-<<<<<<< HEAD
-from generated.hero_item_pb2 import HeroItem
-=======
 from generated.hero_item_pb2 import HeroItem  # Added
 from generated.nav_item_pb2 import Navigation  # Added
->>>>>>> 4c751b61
 from generated.portfolio_item_pb2 import PortfolioItem
 from generated.testimonial_item_pb2 import TestimonialItem
 from generated.contact_form_config_pb2 import ContactFormConfig # Added
