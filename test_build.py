--- conflicted
+++ resolved
@@ -974,19 +974,11 @@
 
         build_main()
 
-<<<<<<< HEAD
         # Determine the project root as build.py sees it.
         # This is crucial because AssetBundler creates absolute paths based on build.py's location.
         # build_main is imported, and 'build' module was imported at the top of the file.
         actual_build_project_root = os.path.dirname(os.path.abspath(build.__file__))
 
-=======
-        # Assert that asset bundling methods were called
-        mock_bundle_css.assert_called_once()
-        mock_bundle_js.assert_called_once()
-
-        # Files directly written by the orchestrator (configs, HTML)
->>>>>>> 902e57ff
         expected_paths = [
             os.path.join(
                 actual_build_project_root, "public", "dist", "main.css"
