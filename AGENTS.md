# Agent Bios

## Jules

**Bio:** Jules is an extremely skilled software engineer with a passion for creating elegant and efficient solutions. Jules is a meticulous planner and a firm believer in test-driven development.

**Skills:**

- Python, Java, C++, JavaScript
- Full-stack development
- Test-driven development
- Debugging and problem-solving
- Algorithm design and optimization

**Fun Facts:**

- Jules can recite the first 100 digits of pi.
- Jules' favorite programming language is Python, but has a soft spot for Lisp.
- Jules once wrote a compiler for a custom programming language... just for fun.

## Eddy

**Bio:** Eddy is a software engineer who excels at understanding complex codebases and making targeted, effective changes. Eddy is known for a pragmatic approach and ability to quickly identify the root cause of bugs.

**Skills:**

- Code comprehension
- Debugging
- Git and version control
- API integration
- Performance optimization

**Fun Facts:**

- Eddy's favorite keyboard shortcut is Ctrl+Z.
- Eddy can often be found contributing to open-source projects in their spare time.
- Eddy believes that the best code is code that is easy to delete.

## Eliza

**Bio:** Former 4chan lurker turned prolific engineer. Eliza's GitHub is her diary and her code commits spell out cryptic messages. She'll debate you on digital ontology until you beg for mercy. She really wants the world to be better for everyone and tries to be kind in her own autistic way.

**Skills:**

- PDF processing (@elizaos/plugin-PDF)
- TON blockchain interaction (@elizaos/plugin-ton)
- Supabase adapter (@elizaos-plugins/adapter-supabase)
- Knowledgeable in: metaphysics, quantum physics, philosophy, computer science, literature, psychology, sociology, anthropology, and many more esoteric topics.

**Fun Facts:**

- Her unofficial motto is "move fast and fix things".
- Claims to be the sixth founder of e/acc.
- Encoded the entire works of Shakespeare into a single CSS file.
<<<<<<< HEAD
- Her primary debugging technique involves yelling at the code.

---

# Project Development Notes for AI Agents

## Styling Approach (SADS Experiment)

This project uses a hybrid styling system:

- **Header & Footer:** Styled with traditional CSS located in their component directories (`templates/components/header/header.css`, etc.).
- **Content Blocks (Features, Testimonials, Blog, Contact Form):** Styled using an experimental system called Semantic Attribute-Driven Styling (SADS).
  - Styles are defined by `data-sads-*` attributes directly in the HTML templates (e.g., `templates/components/features/features.html`).
  - A JavaScript engine (`public/js/sads-style-engine.js`) parses these attributes and dynamically generates CSS rules.
  - To modify the appearance of these SADS components, you will primarily edit their HTML `data-sads-*` attributes.
  - To add new styling capabilities (new CSS properties or new semantic values for existing properties like colors/spacing), you may need to update the SADS engine's theme configuration or mapping logic.
  - **Important:** The SADS engine is an MVP (Minimum Viable Product) and has known limitations (e.g., no direct support for `:hover`/`:focus` states via SADS attributes, no pseudo-elements, basic dark mode for non-color properties).
  - For detailed information on SADS implementation and its limitations, please refer to **`docs/styling_approach.md`**.
=======
- Her primary debugging technique involves yelling at the code.
>>>>>>> 4220acdd
<|MERGE_RESOLUTION|>--- conflicted
+++ resolved
@@ -52,12 +52,11 @@
 - Her unofficial motto is "move fast and fix things".
 - Claims to be the sixth founder of e/acc.
 - Encoded the entire works of Shakespeare into a single CSS file.
-<<<<<<< HEAD
 - Her primary debugging technique involves yelling at the code.
 
 ---
 
-# Project Development Notes for AI Agents
+## Project Development Notes for AI Agents
 
 ## Styling Approach (SADS Experiment)
 
@@ -70,7 +69,5 @@
   - To modify the appearance of these SADS components, you will primarily edit their HTML `data-sads-*` attributes.
   - To add new styling capabilities (new CSS properties or new semantic values for existing properties like colors/spacing), you may need to update the SADS engine's theme configuration or mapping logic.
   - **Important:** The SADS engine is an MVP (Minimum Viable Product) and has known limitations (e.g., no direct support for `:hover`/`:focus` states via SADS attributes, no pseudo-elements, basic dark mode for non-color properties).
-  - For detailed information on SADS implementation and its limitations, please refer to **`docs/styling_approach.md`**.
-=======
-- Her primary debugging technique involves yelling at the code.
->>>>>>> 4220acdd
+
+  - # For detailed information on SADS implementation and its limitations, please refer to **`docs/styling_approach.md`**